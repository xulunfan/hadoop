--- conflicted
+++ resolved
@@ -18,21 +18,13 @@
 package org.apache.hadoop.hdfs.server.datanode;
 
 import java.io.File;
-<<<<<<< HEAD
-import java.io.FileInputStream;
-=======
->>>>>>> fbf12270
 import java.io.IOException;
 import java.io.InputStream;
 import java.io.OutputStream;
 import java.util.ArrayList;
-<<<<<<< HEAD
-import java.util.HashMap;
-=======
 import java.util.Collections;
 import java.util.HashMap;
 import java.util.LinkedList;
->>>>>>> fbf12270
 import java.util.List;
 import java.util.Map;
 
@@ -56,13 +48,9 @@
 import org.apache.hadoop.hdfs.server.datanode.fsdataset.RollingLogs;
 import org.apache.hadoop.hdfs.server.datanode.metrics.FSDatasetMBean;
 import org.apache.hadoop.hdfs.server.protocol.BlockRecoveryCommand.RecoveringBlock;
-<<<<<<< HEAD
-import org.apache.hadoop.hdfs.server.protocol.ReplicaRecoveryInfo;
-=======
 import org.apache.hadoop.hdfs.server.protocol.DatanodeStorage;
 import org.apache.hadoop.hdfs.server.protocol.ReplicaRecoveryInfo;
 import org.apache.hadoop.hdfs.server.protocol.StorageReport;
->>>>>>> fbf12270
 import org.apache.hadoop.io.IOUtils;
 import org.apache.hadoop.metrics2.util.MBeans;
 import org.apache.hadoop.util.DataChecksum;
@@ -88,11 +76,7 @@
     @Override
     public SimulatedFSDataset newInstance(DataNode datanode,
         DataStorage storage, Configuration conf) throws IOException {
-<<<<<<< HEAD
-      return new SimulatedFSDataset(datanode, storage, conf);
-=======
       return new SimulatedFSDataset(storage, conf);
->>>>>>> fbf12270
     }
 
     @Override
@@ -154,14 +138,11 @@
     }
 
     @Override
-<<<<<<< HEAD
-=======
     public String getStorageUuid() {
       return storage.getStorageUuid();
     }
 
     @Override
->>>>>>> fbf12270
     synchronized public long getGenerationStamp() {
       return theBlock.getGenerationStamp();
     }
@@ -422,19 +403,6 @@
   private final Map<String, Map<Block, BInfo>> blockMap
       = new HashMap<String, Map<Block,BInfo>>();
   private final SimulatedStorage storage;
-<<<<<<< HEAD
-  private final String storageId;
-  
-  public SimulatedFSDataset(DataNode datanode, DataStorage storage,
-      Configuration conf) {
-    if (storage != null) {
-      storage.createStorageID(datanode.getXferPort());
-      this.storageId = storage.getStorageID();
-    } else {
-      this.storageId = "unknownStorageId" + new Random().nextInt();
-    }
-    registerMBean(storageId);
-=======
   private final String datanodeUuid;
   
   public SimulatedFSDataset(DataStorage storage, Configuration conf) {
@@ -448,7 +416,6 @@
     }
 
     registerMBean(datanodeUuid);
->>>>>>> fbf12270
     this.storage = new SimulatedStorage(
         conf.getLong(CONFIG_PROPERTY_CAPACITY, DEFAULT_CAPACITY));
   }
@@ -505,12 +472,7 @@
     }
   }
 
-<<<<<<< HEAD
-  @Override
-  public synchronized BlockListAsLongs getBlockReport(String bpid) {
-=======
   synchronized BlockListAsLongs getBlockReport(String bpid) {
->>>>>>> fbf12270
     final List<Block> blocks = new ArrayList<Block>();
     final Map<Block, BInfo> map = blockMap.get(bpid);
     if (map != null) {
@@ -521,8 +483,6 @@
       }
     }
     return new BlockListAsLongs(blocks, null);
-<<<<<<< HEAD
-=======
   }
 
   @Override
@@ -534,7 +494,6 @@
   @Override // FsDatasetSpi
   public List<Long> getCacheReport(String bpid) {
     return new LinkedList<Long>();
->>>>>>> fbf12270
   }
 
   @Override // FSDatasetMBean
@@ -562,8 +521,6 @@
     return storage.getNumFailedVolumes();
   }
 
-<<<<<<< HEAD
-=======
   @Override // FSDatasetMBean
   public long getCacheUsed() {
     return 0l;
@@ -589,7 +546,6 @@
     return 0l;
   }
 
->>>>>>> fbf12270
   @Override // FsDatasetSpi
   public synchronized long getLength(ExtendedBlock b) throws IOException {
     final Map<Block, BInfo> map = getMap(b.getBlockPoolId());
@@ -659,8 +615,6 @@
     }
   }
 
-<<<<<<< HEAD
-=======
   @Override // FSDatasetSpi
   public void cache(String bpid, long[] cacheBlks) {
     throw new UnsupportedOperationException(
@@ -673,7 +627,6 @@
         "SimulatedFSDataset does not support uncache operation!");
   }
 
->>>>>>> fbf12270
   private BInfo getBInfo(final ExtendedBlock b) {
     final Map<Block, BInfo> map = blockMap.get(b.getBlockPoolId());
     return map == null? null: map.get(b.getLocalBlock());
@@ -734,11 +687,7 @@
   }
 
   @Override // FsDatasetSpi
-<<<<<<< HEAD
-  public void recoverClose(ExtendedBlock b, long newGS, long expectedBlockLen)
-=======
   public String recoverClose(ExtendedBlock b, long newGS, long expectedBlockLen)
->>>>>>> fbf12270
       throws IOException {
     final Map<Block, BInfo> map = getMap(b.getBlockPoolId());
     BInfo binfo = map.get(b.getLocalBlock());
@@ -1036,12 +985,8 @@
   public String updateReplicaUnderRecovery(ExtendedBlock oldBlock,
                                         long recoveryId,
                                         long newlength) {
-<<<<<<< HEAD
-    return storageId;
-=======
     // Caller does not care about the exact Storage UUID returned.
     return datanodeUuid;
->>>>>>> fbf12270
   }
 
   @Override // FsDatasetSpi
@@ -1096,14 +1041,6 @@
   }
 
   @Override
-<<<<<<< HEAD
-  public String[] getBlockPoolList() {
-    throw new UnsupportedOperationException();
-  }
-
-  @Override
-=======
->>>>>>> fbf12270
   public void checkAndUpdate(String bpid, long blockId, File diskFile,
       File diskMetaFile, FsVolumeSpi vol) {
     throw new UnsupportedOperationException();
@@ -1115,16 +1052,12 @@
   }
 
   @Override
-<<<<<<< HEAD
-  public List<Block> getFinalizedBlocks(String bpid) {
-=======
   public StorageReport[] getStorageReports(String bpid) {
     return new StorageReport[] {storage.getStorageReport(bpid)};
   }
 
   @Override
   public List<FinalizedReplica> getFinalizedBlocks(String bpid) {
->>>>>>> fbf12270
     throw new UnsupportedOperationException();
   }
 
@@ -1142,8 +1075,4 @@
   public FsVolumeSpi getVolume(ExtendedBlock b) {
     throw new UnsupportedOperationException();
   }
-<<<<<<< HEAD
 }
-=======
-}
->>>>>>> fbf12270
