/**
 * Licensed to the Apache Software Foundation (ASF) under one
 * or more contributor license agreements.  See the NOTICE file
 * distributed with this work for additional information
 * regarding copyright ownership.  The ASF licenses this file
 * to you under the Apache License, Version 2.0 (the
 * "License"); you may not use this file except in compliance
 * with the License.  You may obtain a copy of the License at
 *
 *     http://www.apache.org/licenses/LICENSE-2.0
 *
 * Unless required by applicable law or agreed to in writing, software
 * distributed under the License is distributed on an "AS IS" BASIS,
 * WITHOUT WARRANTIES OR CONDITIONS OF ANY KIND, either express or implied.
 * See the License for the specific language governing permissions and
 * limitations under the License.
 */

package org.apache.hadoop.ipc;

import static org.apache.hadoop.ipc.RpcConstants.AUTHORIZATION_FAILED_CALL_ID;
import static org.apache.hadoop.ipc.RpcConstants.CONNECTION_CONTEXT_CALL_ID;
import static org.apache.hadoop.ipc.RpcConstants.CURRENT_VERSION;
import static org.apache.hadoop.ipc.RpcConstants.HEADER_LEN_AFTER_HRPC_PART;
import static org.apache.hadoop.ipc.RpcConstants.PING_CALL_ID;

import java.io.ByteArrayInputStream;
import java.io.ByteArrayOutputStream;
import java.io.DataOutputStream;
import java.io.IOException;
import java.lang.reflect.UndeclaredThrowableException;
import java.net.BindException;
import java.net.InetAddress;
import java.net.InetSocketAddress;
import java.net.ServerSocket;
import java.net.Socket;
import java.net.SocketException;
import java.net.UnknownHostException;
import java.nio.ByteBuffer;
import java.nio.channels.CancelledKeyException;
import java.nio.channels.Channels;
import java.nio.channels.ClosedChannelException;
import java.nio.channels.ReadableByteChannel;
import java.nio.channels.SelectionKey;
import java.nio.channels.Selector;
import java.nio.channels.ServerSocketChannel;
import java.nio.channels.SocketChannel;
import java.nio.channels.WritableByteChannel;
import java.nio.charset.StandardCharsets;
import java.security.PrivilegedExceptionAction;
import java.util.ArrayList;
import java.util.Arrays;
import java.util.Collections;
import java.util.HashMap;
import java.util.HashSet;
import java.util.Iterator;
import java.util.LinkedList;
import java.util.List;
import java.util.Map;
import java.util.Set;
import java.util.Timer;
import java.util.TimerTask;
import java.util.concurrent.BlockingQueue;
import java.util.concurrent.ConcurrentHashMap;
import java.util.concurrent.LinkedBlockingQueue;
import java.util.concurrent.atomic.AtomicInteger;
import java.util.concurrent.atomic.AtomicLong;

import javax.security.sasl.Sasl;
import javax.security.sasl.SaslException;
import javax.security.sasl.SaslServer;

import org.apache.hadoop.classification.InterfaceAudience;
import org.apache.hadoop.classification.InterfaceAudience.Private;
import org.apache.hadoop.classification.InterfaceAudience.Public;
import org.apache.hadoop.classification.InterfaceStability;
import org.apache.hadoop.conf.Configuration;
import org.apache.hadoop.conf.Configuration.IntegerRanges;
import org.apache.hadoop.fs.CommonConfigurationKeys;
import org.apache.hadoop.fs.CommonConfigurationKeysPublic;
import org.apache.hadoop.io.IOUtils;
import org.apache.hadoop.io.Writable;
import org.apache.hadoop.io.WritableUtils;
import org.apache.hadoop.ipc.CallQueueManager.CallQueueOverflowException;
import org.apache.hadoop.ipc.RPC.RpcInvoker;
import org.apache.hadoop.ipc.RPC.VersionMismatch;
import org.apache.hadoop.ipc.metrics.RpcDetailedMetrics;
import org.apache.hadoop.ipc.metrics.RpcMetrics;
import org.apache.hadoop.ipc.protobuf.IpcConnectionContextProtos.IpcConnectionContextProto;
import org.apache.hadoop.ipc.protobuf.RpcHeaderProtos.RpcKindProto;
import org.apache.hadoop.ipc.protobuf.RpcHeaderProtos.RpcRequestHeaderProto;
import org.apache.hadoop.ipc.protobuf.RpcHeaderProtos.RpcResponseHeaderProto;
import org.apache.hadoop.ipc.protobuf.RpcHeaderProtos.RpcResponseHeaderProto.RpcErrorCodeProto;
import org.apache.hadoop.ipc.protobuf.RpcHeaderProtos.RpcResponseHeaderProto.RpcStatusProto;
import org.apache.hadoop.ipc.protobuf.RpcHeaderProtos.RpcSaslProto;
import org.apache.hadoop.ipc.protobuf.RpcHeaderProtos.RpcSaslProto.SaslAuth;
import org.apache.hadoop.ipc.protobuf.RpcHeaderProtos.RpcSaslProto.SaslState;
import org.apache.hadoop.net.NetUtils;
import org.apache.hadoop.security.AccessControlException;
import org.apache.hadoop.security.SaslPropertiesResolver;
import org.apache.hadoop.security.SaslRpcServer;
import org.apache.hadoop.security.SaslRpcServer.AuthMethod;
import org.apache.hadoop.security.SecurityUtil;
import org.apache.hadoop.security.UserGroupInformation;
import org.apache.hadoop.security.UserGroupInformation.AuthenticationMethod;
import org.apache.hadoop.security.authorize.AuthorizationException;
import org.apache.hadoop.security.authorize.PolicyProvider;
import org.apache.hadoop.security.authorize.ProxyUsers;
import org.apache.hadoop.security.authorize.ServiceAuthorizationManager;
import org.apache.hadoop.security.token.SecretManager;
import org.apache.hadoop.security.token.SecretManager.InvalidToken;
import org.apache.hadoop.security.token.TokenIdentifier;
import org.apache.hadoop.util.ExitUtil;
import org.apache.hadoop.util.ProtoUtil;
import org.apache.hadoop.util.StringUtils;
import org.apache.hadoop.util.Time;
import org.apache.htrace.core.SpanId;
import org.apache.htrace.core.TraceScope;
import org.apache.htrace.core.Tracer;

import com.fasterxml.jackson.databind.ObjectMapper;
import com.google.common.annotations.VisibleForTesting;
import com.google.protobuf.ByteString;
import com.google.protobuf.CodedOutputStream;
import com.google.protobuf.Message;
import org.slf4j.Logger;
import org.slf4j.LoggerFactory;

/** An abstract IPC service.  IPC calls take a single {@link Writable} as a
 * parameter, and return a {@link Writable} as their value.  A service runs on
 * a port and is defined by a parameter class and a value class.
 * 
 * @see Client
 */
@Public
@InterfaceStability.Evolving
public abstract class Server {
  private final boolean authorize;
  private List<AuthMethod> enabledAuthMethods;
  private RpcSaslProto negotiateResponse;
  private ExceptionsHandler exceptionsHandler = new ExceptionsHandler();
  private Tracer tracer;
<<<<<<< HEAD
  private AlignmentContext alignmentContext;
=======
  /**
   * Logical name of the server used in metrics and monitor.
   */
  private final String serverName;
>>>>>>> 96c843f6
  
  /**
   * Add exception classes for which server won't log stack traces.
   *
   * @param exceptionClass exception classes
   */
  public void addTerseExceptions(Class<?>... exceptionClass) {
    exceptionsHandler.addTerseLoggingExceptions(exceptionClass);
  }

  /**
   * Add exception classes which server won't log at all.
   *
   * @param exceptionClass exception classes
   */
  public void addSuppressedLoggingExceptions(Class<?>... exceptionClass) {
    exceptionsHandler.addSuppressedLoggingExceptions(exceptionClass);
  }

  /**
   * Set alignment context to pass state info thru RPC.
   *
   * @param alignmentContext alignment state context
   */
  public void setAlignmentContext(AlignmentContext alignmentContext) {
    this.alignmentContext = alignmentContext;
  }

  /**
   * ExceptionsHandler manages Exception groups for special handling
   * e.g., terse exception group for concise logging messages
   */
  static class ExceptionsHandler {
    private volatile Set<String> terseExceptions = new HashSet<>();
    private volatile Set<String> suppressedExceptions = new HashSet<>();

    /**
     * Add exception classes for which server won't log stack traces.
     * Optimized for infrequent invocation.
     * @param exceptionClass exception classes 
     */
    void addTerseLoggingExceptions(Class<?>... exceptionClass) {
      // Thread-safe replacement of terseExceptions.
      terseExceptions = addExceptions(terseExceptions, exceptionClass);
    }

    /**
     * Add exception classes which server won't log at all.
     * Optimized for infrequent invocation.
     * @param exceptionClass exception classes
     */
    void addSuppressedLoggingExceptions(Class<?>... exceptionClass) {
      // Thread-safe replacement of suppressedExceptions.
      suppressedExceptions = addExceptions(
          suppressedExceptions, exceptionClass);
    }

    boolean isTerseLog(Class<?> t) {
      return terseExceptions.contains(t.toString());
    }

    boolean isSuppressedLog(Class<?> t) {
      return suppressedExceptions.contains(t.toString());
    }

    /**
     * Return a new set containing all the exceptions in exceptionsSet
     * and exceptionClass.
     * @return
     */
    private static Set<String> addExceptions(
        final Set<String> exceptionsSet, Class<?>[] exceptionClass) {
      // Make a copy of the exceptionSet for performing modification
      final HashSet<String> newSet = new HashSet<>(exceptionsSet);

      // Add all class names into the HashSet
      for (Class<?> name : exceptionClass) {
        newSet.add(name.toString());
      }

      return Collections.unmodifiableSet(newSet);
    }
  }

  
  /**
   * If the user accidentally sends an HTTP GET to an IPC port, we detect this
   * and send back a nicer response.
   */
  private static final ByteBuffer HTTP_GET_BYTES = ByteBuffer.wrap(
      "GET ".getBytes(StandardCharsets.UTF_8));
  
  /**
   * An HTTP response to send back if we detect an HTTP request to our IPC
   * port.
   */
  static final String RECEIVED_HTTP_REQ_RESPONSE =
    "HTTP/1.1 404 Not Found\r\n" +
    "Content-type: text/plain\r\n\r\n" +
    "It looks like you are making an HTTP request to a Hadoop IPC port. " +
    "This is not the correct port for the web interface on this daemon.\r\n";

  /**
   * Initial and max size of response buffer
   */
  static int INITIAL_RESP_BUF_SIZE = 10240;
  
  static class RpcKindMapValue {
    final Class<? extends Writable> rpcRequestWrapperClass;
    final RpcInvoker rpcInvoker;

    RpcKindMapValue (Class<? extends Writable> rpcRequestWrapperClass,
          RpcInvoker rpcInvoker) {
      this.rpcInvoker = rpcInvoker;
      this.rpcRequestWrapperClass = rpcRequestWrapperClass;
    }   
  }
  static Map<RPC.RpcKind, RpcKindMapValue> rpcKindMap = new HashMap<>(4);
  
  

  /**
   * Register a RPC kind and the class to deserialize the rpc request.
   * 
   * Called by static initializers of rpcKind Engines
   * @param rpcKind
   * @param rpcRequestWrapperClass - this class is used to deserialze the
   *  the rpc request.
   *  @param rpcInvoker - use to process the calls on SS.
   */
  
  public static void registerProtocolEngine(RPC.RpcKind rpcKind, 
          Class<? extends Writable> rpcRequestWrapperClass,
          RpcInvoker rpcInvoker) {
    RpcKindMapValue  old = 
        rpcKindMap.put(rpcKind, new RpcKindMapValue(rpcRequestWrapperClass, rpcInvoker));
    if (old != null) {
      rpcKindMap.put(rpcKind, old);
      throw new IllegalArgumentException("ReRegistration of rpcKind: " +
          rpcKind);      
    }
    if (LOG.isDebugEnabled()) {
      LOG.debug("rpcKind=" + rpcKind +
          ", rpcRequestWrapperClass=" + rpcRequestWrapperClass +
          ", rpcInvoker=" + rpcInvoker);
    }
  }
  
  public Class<? extends Writable> getRpcRequestWrapper(
      RpcKindProto rpcKind) {
    if (rpcRequestClass != null)
       return rpcRequestClass;
    RpcKindMapValue val = rpcKindMap.get(ProtoUtil.convert(rpcKind));
    return (val == null) ? null : val.rpcRequestWrapperClass; 
  }
  
  public static RpcInvoker  getRpcInvoker(RPC.RpcKind rpcKind) {
    RpcKindMapValue val = rpcKindMap.get(rpcKind);
    return (val == null) ? null : val.rpcInvoker; 
  }
  

  public static final Logger LOG = LoggerFactory.getLogger(Server.class);
  public static final Logger AUDITLOG =
      LoggerFactory.getLogger("SecurityLogger."+Server.class.getName());
  private static final String AUTH_FAILED_FOR = "Auth failed for ";
  private static final String AUTH_SUCCESSFUL_FOR = "Auth successful for ";
  
  private static final ThreadLocal<Server> SERVER = new ThreadLocal<Server>();

  private static final Map<String, Class<?>> PROTOCOL_CACHE = 
    new ConcurrentHashMap<String, Class<?>>();
  
  static Class<?> getProtocolClass(String protocolName, Configuration conf) 
  throws ClassNotFoundException {
    Class<?> protocol = PROTOCOL_CACHE.get(protocolName);
    if (protocol == null) {
      protocol = conf.getClassByName(protocolName);
      PROTOCOL_CACHE.put(protocolName, protocol);
    }
    return protocol;
  }
  
  /** Returns the server instance called under or null.  May be called under
   * {@link #call(Writable, long)} implementations, and under {@link Writable}
   * methods of paramters and return values.  Permits applications to access
   * the server context.*/
  public static Server get() {
    return SERVER.get();
  }
 
  /** This is set to Call object before Handler invokes an RPC and reset
   * after the call returns.
   */
  private static final ThreadLocal<Call> CurCall = new ThreadLocal<Call>();
  
  /** Get the current call */
  @VisibleForTesting
  public static ThreadLocal<Call> getCurCall() {
    return CurCall;
  }
  
  /**
   * Returns the currently active RPC call's sequential ID number.  A negative
   * call ID indicates an invalid value, such as if there is no currently active
   * RPC call.
   * 
   * @return int sequential ID number of currently active RPC call
   */
  public static int getCallId() {
    Call call = CurCall.get();
    return call != null ? call.callId : RpcConstants.INVALID_CALL_ID;
  }
  
  /**
   * @return The current active RPC call's retry count. -1 indicates the retry
   *         cache is not supported in the client side.
   */
  public static int getCallRetryCount() {
    Call call = CurCall.get();
    return call != null ? call.retryCount : RpcConstants.INVALID_RETRY_COUNT;
  }

  /** Returns the remote side ip address when invoked inside an RPC 
   *  Returns null incase of an error.
   */
  public static InetAddress getRemoteIp() {
    Call call = CurCall.get();
    return (call != null ) ? call.getHostInetAddress() : null;
  }

  /**
   * Returns the clientId from the current RPC request
   */
  public static byte[] getClientId() {
    Call call = CurCall.get();
    return call != null ? call.clientId : RpcConstants.DUMMY_CLIENT_ID;
  }
  
  /** Returns remote address as a string when invoked inside an RPC.
   *  Returns null in case of an error.
   */
  public static String getRemoteAddress() {
    InetAddress addr = getRemoteIp();
    return (addr == null) ? null : addr.getHostAddress();
  }

  /** Returns the RPC remote user when invoked inside an RPC.  Note this
   *  may be different than the current user if called within another doAs
   *  @return connection's UGI or null if not an RPC
   */
  public static UserGroupInformation getRemoteUser() {
    Call call = CurCall.get();
    return (call != null) ? call.getRemoteUser() : null;
  }

  public static String getProtocol() {
    Call call = CurCall.get();
    return (call != null) ? call.getProtocol() : null;
  }

  /** Return true if the invocation was through an RPC.
   */
  public static boolean isRpcInvocation() {
    return CurCall.get() != null;
  }

  /**
   * Return the priority level assigned by call queue to an RPC
   * Returns 0 in case no priority is assigned.
   */
  public static int getPriorityLevel() {
    Call call = CurCall.get();
    return call != null? call.getPriorityLevel() : 0;
  }

  private String bindAddress; 
  private int port;                               // port we listen on
  private int handlerCount;                       // number of handler threads
  private int readThreads;                        // number of read threads
  private int readerPendingConnectionQueue;         // number of connections to queue per read thread
  private Class<? extends Writable> rpcRequestClass;   // class used for deserializing the rpc request
  final protected RpcMetrics rpcMetrics;
  final protected RpcDetailedMetrics rpcDetailedMetrics;
  
  private Configuration conf;
  private String portRangeConfig = null;
  private SecretManager<TokenIdentifier> secretManager;
  private SaslPropertiesResolver saslPropsResolver;
  private ServiceAuthorizationManager serviceAuthorizationManager = new ServiceAuthorizationManager();

  private int maxQueueSize;
  private final int maxRespSize;
  private final ThreadLocal<ResponseBuffer> responseBuffer =
      new ThreadLocal<ResponseBuffer>(){
        @Override
        protected ResponseBuffer initialValue() {
          return new ResponseBuffer(INITIAL_RESP_BUF_SIZE);
        }
  };
  private int socketSendBufferSize;
  private final int maxDataLength;
  private final boolean tcpNoDelay; // if T then disable Nagle's Algorithm

  volatile private boolean running = true;         // true while server runs
  private CallQueueManager<Call> callQueue;

  // maintains the set of client connections and handles idle timeouts
  private ConnectionManager connectionManager;
  private Listener listener = null;
  private Responder responder = null;
  private Handler[] handlers = null;

  private boolean logSlowRPC = false;

  /**
   * Checks if LogSlowRPC is set true.
   * @return true, if LogSlowRPC is set true, false, otherwise.
   */
  protected boolean isLogSlowRPC() {
    return logSlowRPC;
  }

  /**
   * Sets slow RPC flag.
   * @param logSlowRPCFlag
   */
  @VisibleForTesting
  protected void setLogSlowRPC(boolean logSlowRPCFlag) {
    this.logSlowRPC = logSlowRPCFlag;
  }


  /**
   * Logs a Slow RPC Request.
   *
   * @param methodName - RPC Request method name
   * @param processingTime - Processing Time.
   *
   * if this request took too much time relative to other requests
   * we consider that as a slow RPC. 3 is a magic number that comes
   * from 3 sigma deviation. A very simple explanation can be found
   * by searching for 68-95-99.7 rule. We flag an RPC as slow RPC
   * if and only if it falls above 99.7% of requests. We start this logic
   * only once we have enough sample size.
   */
  void logSlowRpcCalls(String methodName, int processingTime) {
    final int deviation = 3;

    // 1024 for minSampleSize just a guess -- not a number computed based on
    // sample size analysis. It is chosen with the hope that this
    // number is high enough to avoid spurious logging, yet useful
    // in practice.
    final int minSampleSize = 1024;
    final double threeSigma = rpcMetrics.getProcessingMean() +
        (rpcMetrics.getProcessingStdDev() * deviation);

    if ((rpcMetrics.getProcessingSampleCount() > minSampleSize) &&
        (processingTime > threeSigma)) {
      if(LOG.isWarnEnabled()) {
        String client = CurCall.get().toString();
        LOG.warn(
            "Slow RPC : " + methodName + " took " + processingTime +
                " milliseconds to process from client " + client);
      }
      rpcMetrics.incrSlowRpc();
    }
  }

  void updateMetrics(String name, int queueTime, int processingTime,
                     boolean deferredCall) {
    rpcMetrics.addRpcQueueTime(queueTime);
    if (!deferredCall) {
      rpcMetrics.addRpcProcessingTime(processingTime);
      rpcDetailedMetrics.addProcessingTime(name, processingTime);
      callQueue.addResponseTime(name, getPriorityLevel(), queueTime,
          processingTime);
      if (isLogSlowRPC()) {
        logSlowRpcCalls(name, processingTime);
      }
    }
  }

  void updateDeferredMetrics(String name, long processingTime) {
    rpcMetrics.addDeferredRpcProcessingTime(processingTime);
    rpcDetailedMetrics.addDeferredProcessingTime(name, processingTime);
  }

  /**
   * A convenience method to bind to a given address and report 
   * better exceptions if the address is not a valid host.
   * @param socket the socket to bind
   * @param address the address to bind to
   * @param backlog the number of connections allowed in the queue
   * @throws BindException if the address can't be bound
   * @throws UnknownHostException if the address isn't a valid host name
   * @throws IOException other random errors from bind
   */
  public static void bind(ServerSocket socket, InetSocketAddress address, 
                          int backlog) throws IOException {
    bind(socket, address, backlog, null, null);
  }

  public static void bind(ServerSocket socket, InetSocketAddress address, 
      int backlog, Configuration conf, String rangeConf) throws IOException {
    try {
      IntegerRanges range = null;
      if (rangeConf != null) {
        range = conf.getRange(rangeConf, "");
      }
      if (range == null || range.isEmpty() || (address.getPort() != 0)) {
        socket.bind(address, backlog);
      } else {
        for (Integer port : range) {
          if (socket.isBound()) break;
          try {
            InetSocketAddress temp = new InetSocketAddress(address.getAddress(),
                port);
            socket.bind(temp, backlog);
          } catch(BindException e) {
            //Ignored
          }
        }
        if (!socket.isBound()) {
          throw new BindException("Could not find a free port in "+range);
        }
      }
    } catch (SocketException e) {
      throw NetUtils.wrapException(null,
          0,
          address.getHostName(),
          address.getPort(), e);
    }
  }
  
  /**
   * Returns a handle to the rpcMetrics (required in tests)
   * @return rpc metrics
   */
  @VisibleForTesting
  public RpcMetrics getRpcMetrics() {
    return rpcMetrics;
  }

  @VisibleForTesting
  public RpcDetailedMetrics getRpcDetailedMetrics() {
    return rpcDetailedMetrics;
  }
  
  @VisibleForTesting
  Iterable<? extends Thread> getHandlers() {
    return Arrays.asList(handlers);
  }

  @VisibleForTesting
  Connection[] getConnections() {
    return connectionManager.toArray();
  }

  /**
   * Refresh the service authorization ACL for the service handled by this server.
   */
  public void refreshServiceAcl(Configuration conf, PolicyProvider provider) {
    serviceAuthorizationManager.refresh(conf, provider);
  }

  /**
   * Refresh the service authorization ACL for the service handled by this server
   * using the specified Configuration.
   */
  @Private
  public void refreshServiceAclWithLoadedConfiguration(Configuration conf,
      PolicyProvider provider) {
    serviceAuthorizationManager.refreshWithLoadedConfiguration(conf, provider);
  }
  /**
   * Returns a handle to the serviceAuthorizationManager (required in tests)
   * @return instance of ServiceAuthorizationManager for this server
   */
  @InterfaceAudience.LimitedPrivate({"HDFS", "MapReduce"})
  public ServiceAuthorizationManager getServiceAuthorizationManager() {
    return serviceAuthorizationManager;
  }

  private String getQueueClassPrefix() {
    return CommonConfigurationKeys.IPC_NAMESPACE + "." + port;
  }

  static Class<? extends BlockingQueue<Call>> getQueueClass(
      String prefix, Configuration conf) {
    String name = prefix + "." + CommonConfigurationKeys.IPC_CALLQUEUE_IMPL_KEY;
    Class<?> queueClass = conf.getClass(name, LinkedBlockingQueue.class);
    return CallQueueManager.convertQueueClass(queueClass, Call.class);
  }

  static Class<? extends RpcScheduler> getSchedulerClass(
      String prefix, Configuration conf) {
    String schedulerKeyname = prefix + "." + CommonConfigurationKeys
        .IPC_SCHEDULER_IMPL_KEY;
    Class<?> schedulerClass = conf.getClass(schedulerKeyname, null);
    // Patch the configuration for legacy fcq configuration that does not have
    // a separate scheduler setting
    if (schedulerClass == null) {
      String queueKeyName = prefix + "." + CommonConfigurationKeys
          .IPC_CALLQUEUE_IMPL_KEY;
      Class<?> queueClass = conf.getClass(queueKeyName, null);
      if (queueClass != null) {
        if (queueClass.getCanonicalName().equals(
            FairCallQueue.class.getCanonicalName())) {
          conf.setClass(schedulerKeyname, DecayRpcScheduler.class,
              RpcScheduler.class);
        }
      }
    }
    schedulerClass = conf.getClass(schedulerKeyname,
        DefaultRpcScheduler.class);

    return CallQueueManager.convertSchedulerClass(schedulerClass);
  }

  /*
   * Refresh the call queue
   */
  public synchronized void refreshCallQueue(Configuration conf) {
    // Create the next queue
    String prefix = getQueueClassPrefix();
    this.maxQueueSize = handlerCount * conf.getInt(
        CommonConfigurationKeys.IPC_SERVER_HANDLER_QUEUE_SIZE_KEY,
        CommonConfigurationKeys.IPC_SERVER_HANDLER_QUEUE_SIZE_DEFAULT);
    callQueue.swapQueue(getSchedulerClass(prefix, conf),
        getQueueClass(prefix, conf), maxQueueSize, prefix, conf);
  }

  /**
   * Get from config if client backoff is enabled on that port.
   */
  static boolean getClientBackoffEnable(
      String prefix, Configuration conf) {
    String name = prefix + "." +
        CommonConfigurationKeys.IPC_BACKOFF_ENABLE;
    return conf.getBoolean(name,
        CommonConfigurationKeys.IPC_BACKOFF_ENABLE_DEFAULT);
  }

  /** A generic call queued for handling. */
  public static class Call implements Schedulable,
  PrivilegedExceptionAction<Void> {
    final int callId;            // the client's call id
    final int retryCount;        // the retry count of the call
    long timestamp;              // time received when response is null
                                 // time served when response is not null
    private AtomicInteger responseWaitCount = new AtomicInteger(1);
    final RPC.RpcKind rpcKind;
    final byte[] clientId;
    private final TraceScope traceScope; // the HTrace scope on the server side
    private final CallerContext callerContext; // the call context
    private boolean deferredResponse = false;
    private int priorityLevel;
    // the priority level assigned by scheduler, 0 by default

    Call() {
      this(RpcConstants.INVALID_CALL_ID, RpcConstants.INVALID_RETRY_COUNT,
        RPC.RpcKind.RPC_BUILTIN, RpcConstants.DUMMY_CLIENT_ID);
    }

    Call(Call call) {
      this(call.callId, call.retryCount, call.rpcKind, call.clientId,
          call.traceScope, call.callerContext);
    }

    Call(int id, int retryCount, RPC.RpcKind kind, byte[] clientId) {
      this(id, retryCount, kind, clientId, null, null);
    }

    @VisibleForTesting // primarily TestNamenodeRetryCache
    public Call(int id, int retryCount, Void ignore1, Void ignore2,
        RPC.RpcKind kind, byte[] clientId) {
      this(id, retryCount, kind, clientId, null, null);
    }

    Call(int id, int retryCount, RPC.RpcKind kind, byte[] clientId,
        TraceScope traceScope, CallerContext callerContext) {
      this.callId = id;
      this.retryCount = retryCount;
      this.timestamp = Time.now();
      this.rpcKind = kind;
      this.clientId = clientId;
      this.traceScope = traceScope;
      this.callerContext = callerContext;
    }

    @Override
    public String toString() {
      return "Call#" + callId + " Retry#" + retryCount;
    }

    @Override
    public Void run() throws Exception {
      return null;
    }
    // should eventually be abstract but need to avoid breaking tests
    public UserGroupInformation getRemoteUser() {
      return null;
    }
    public InetAddress getHostInetAddress() {
      return null;
    }
    public String getHostAddress() {
      InetAddress addr = getHostInetAddress();
      return (addr != null) ? addr.getHostAddress() : null;
    }

    public String getProtocol() {
      return null;
    }

    /**
     * Allow a IPC response to be postponed instead of sent immediately
     * after the handler returns from the proxy method.  The intended use
     * case is freeing up the handler thread when the response is known,
     * but an expensive pre-condition must be satisfied before it's sent
     * to the client.
     */
    @InterfaceStability.Unstable
    @InterfaceAudience.LimitedPrivate({"HDFS"})
    public final void postponeResponse() {
      int count = responseWaitCount.incrementAndGet();
      assert count > 0 : "response has already been sent";
    }

    @InterfaceStability.Unstable
    @InterfaceAudience.LimitedPrivate({"HDFS"})
    public final void sendResponse() throws IOException {
      int count = responseWaitCount.decrementAndGet();
      assert count >= 0 : "response has already been sent";
      if (count == 0) {
        doResponse(null);
      }
    }

    @InterfaceStability.Unstable
    @InterfaceAudience.LimitedPrivate({"HDFS"})
    public final void abortResponse(Throwable t) throws IOException {
      // don't send response if the call was already sent or aborted.
      if (responseWaitCount.getAndSet(-1) > 0) {
        doResponse(t);
      }
    }

    void doResponse(Throwable t) throws IOException {}

    // For Schedulable
    @Override
    public UserGroupInformation getUserGroupInformation() {
      return getRemoteUser();
    }

    @Override
    public int getPriorityLevel() {
      return this.priorityLevel;
    }

    public void setPriorityLevel(int priorityLevel) {
      this.priorityLevel = priorityLevel;
    }

    @InterfaceStability.Unstable
    public void deferResponse() {
      this.deferredResponse = true;
    }

    @InterfaceStability.Unstable
    public boolean isResponseDeferred() {
      return this.deferredResponse;
    }

    public void setDeferredResponse(Writable response) {
    }

    public void setDeferredError(Throwable t) {
    }
  }

  /** A RPC extended call queued for handling. */
  private class RpcCall extends Call {
    final Connection connection;  // connection to client
    final Writable rpcRequest;    // Serialized Rpc request from client
    ByteBuffer rpcResponse;       // the response for this call

    RpcCall(RpcCall call) {
      super(call);
      this.connection = call.connection;
      this.rpcRequest = call.rpcRequest;
    }

    RpcCall(Connection connection, int id) {
      this(connection, id, RpcConstants.INVALID_RETRY_COUNT);
    }

    RpcCall(Connection connection, int id, int retryCount) {
      this(connection, id, retryCount, null,
          RPC.RpcKind.RPC_BUILTIN, RpcConstants.DUMMY_CLIENT_ID,
          null, null);
    }

    RpcCall(Connection connection, int id, int retryCount,
        Writable param, RPC.RpcKind kind, byte[] clientId,
        TraceScope traceScope, CallerContext context) {
      super(id, retryCount, kind, clientId, traceScope, context);
      this.connection = connection;
      this.rpcRequest = param;
    }

    @Override
    public String getProtocol() {
      return "rpc";
    }

    @Override
    public UserGroupInformation getRemoteUser() {
      return connection.user;
    }

    @Override
    public InetAddress getHostInetAddress() {
      return connection.getHostInetAddress();
    }

    @Override
    public Void run() throws Exception {
      if (!connection.channel.isOpen()) {
        Server.LOG.info(Thread.currentThread().getName() + ": skipped " + this);
        return null;
      }
      Writable value = null;
      ResponseParams responseParams = new ResponseParams();

      try {
        value = call(
            rpcKind, connection.protocolName, rpcRequest, timestamp);
      } catch (Throwable e) {
        populateResponseParamsOnError(e, responseParams);
      }
      if (!isResponseDeferred()) {
        setupResponse(this, responseParams.returnStatus,
            responseParams.detailedErr,
            value, responseParams.errorClass, responseParams.error);
        sendResponse();
      } else {
        if (LOG.isDebugEnabled()) {
          LOG.debug("Deferring response for callId: " + this.callId);
        }
      }
      return null;
    }

    /**
     * @param t              the {@link java.lang.Throwable} to use to set
     *                       errorInfo
     * @param responseParams the {@link ResponseParams} instance to populate
     */
    private void populateResponseParamsOnError(Throwable t,
                                               ResponseParams responseParams) {
      if (t instanceof UndeclaredThrowableException) {
        t = t.getCause();
      }
      logException(Server.LOG, t, this);
      if (t instanceof RpcServerException) {
        RpcServerException rse = ((RpcServerException) t);
        responseParams.returnStatus = rse.getRpcStatusProto();
        responseParams.detailedErr = rse.getRpcErrorCodeProto();
      } else {
        responseParams.returnStatus = RpcStatusProto.ERROR;
        responseParams.detailedErr = RpcErrorCodeProto.ERROR_APPLICATION;
      }
      responseParams.errorClass = t.getClass().getName();
      responseParams.error = StringUtils.stringifyException(t);
      // Remove redundant error class name from the beginning of the
      // stack trace
      String exceptionHdr = responseParams.errorClass + ": ";
      if (responseParams.error.startsWith(exceptionHdr)) {
        responseParams.error =
            responseParams.error.substring(exceptionHdr.length());
      }
    }

    void setResponse(ByteBuffer response) throws IOException {
      this.rpcResponse = response;
    }

    @Override
    void doResponse(Throwable t) throws IOException {
      RpcCall call = this;
      if (t != null) {
        // clone the call to prevent a race with another thread stomping
        // on the response while being sent.  the original call is
        // effectively discarded since the wait count won't hit zero
        call = new RpcCall(this);
        setupResponse(call,
            RpcStatusProto.FATAL, RpcErrorCodeProto.ERROR_RPC_SERVER,
            null, t.getClass().getName(), StringUtils.stringifyException(t));
      }
      connection.sendResponse(call);
    }

    /**
     * Send a deferred response, ignoring errors.
     */
    private void sendDeferedResponse() {
      try {
        connection.sendResponse(this);
      } catch (Exception e) {
        // For synchronous calls, application code is done once it's returned
        // from a method. It does not expect to receive an error.
        // This is equivalent to what happens in synchronous calls when the
        // Responder is not able to send out the response.
        LOG.error("Failed to send deferred response. ThreadName=" + Thread
            .currentThread().getName() + ", CallId="
            + callId + ", hostname=" + getHostAddress());
      }
    }

    @Override
    public void setDeferredResponse(Writable response) {
      if (this.connection.getServer().running) {
        try {
          setupResponse(this, RpcStatusProto.SUCCESS, null, response,
              null, null);
        } catch (IOException e) {
          // For synchronous calls, application code is done once it has
          // returned from a method. It does not expect to receive an error.
          // This is equivalent to what happens in synchronous calls when the
          // response cannot be sent.
          LOG.error(
              "Failed to setup deferred successful response. ThreadName=" +
                  Thread.currentThread().getName() + ", Call=" + this);
          return;
        }
        sendDeferedResponse();
      }
    }

    @Override
    public void setDeferredError(Throwable t) {
      if (this.connection.getServer().running) {
        if (t == null) {
          t = new IOException(
              "User code indicated an error without an exception");
        }
        try {
          ResponseParams responseParams = new ResponseParams();
          populateResponseParamsOnError(t, responseParams);
          setupResponse(this, responseParams.returnStatus,
              responseParams.detailedErr,
              null, responseParams.errorClass, responseParams.error);
        } catch (IOException e) {
          // For synchronous calls, application code is done once it has
          // returned from a method. It does not expect to receive an error.
          // This is equivalent to what happens in synchronous calls when the
          // response cannot be sent.
          LOG.error(
              "Failed to setup deferred error response. ThreadName=" +
                  Thread.currentThread().getName() + ", Call=" + this);
        }
        sendDeferedResponse();
      }
    }

    /**
     * Holds response parameters. Defaults set to work for successful
     * invocations
     */
    private class ResponseParams {
      String errorClass = null;
      String error = null;
      RpcErrorCodeProto detailedErr = null;
      RpcStatusProto returnStatus = RpcStatusProto.SUCCESS;
    }

    @Override
    public String toString() {
      return super.toString() + " " + rpcRequest + " from " + connection;
    }
  }

  /** Listens on the socket. Creates jobs for the handler threads*/
  private class Listener extends Thread {
    
    private ServerSocketChannel acceptChannel = null; //the accept channel
    private Selector selector = null; //the selector that we use for the server
    private Reader[] readers = null;
    private int currentReader = 0;
    private InetSocketAddress address; //the address we bind at
    private int backlogLength = conf.getInt(
        CommonConfigurationKeysPublic.IPC_SERVER_LISTEN_QUEUE_SIZE_KEY,
        CommonConfigurationKeysPublic.IPC_SERVER_LISTEN_QUEUE_SIZE_DEFAULT);
    
    public Listener() throws IOException {
      address = new InetSocketAddress(bindAddress, port);
      // Create a new server socket and set to non blocking mode
      acceptChannel = ServerSocketChannel.open();
      acceptChannel.configureBlocking(false);

      // Bind the server socket to the local host and port
      bind(acceptChannel.socket(), address, backlogLength, conf, portRangeConfig);
      port = acceptChannel.socket().getLocalPort(); //Could be an ephemeral port
      // create a selector;
      selector= Selector.open();
      readers = new Reader[readThreads];
      for (int i = 0; i < readThreads; i++) {
        Reader reader = new Reader(
            "Socket Reader #" + (i + 1) + " for port " + port);
        readers[i] = reader;
        reader.start();
      }

      // Register accepts on the server socket with the selector.
      acceptChannel.register(selector, SelectionKey.OP_ACCEPT);
      this.setName("IPC Server listener on " + port);
      this.setDaemon(true);
    }
    
    private class Reader extends Thread {
      final private BlockingQueue<Connection> pendingConnections;
      private final Selector readSelector;

      Reader(String name) throws IOException {
        super(name);

        this.pendingConnections =
            new LinkedBlockingQueue<Connection>(readerPendingConnectionQueue);
        this.readSelector = Selector.open();
      }
      
      @Override
      public void run() {
        LOG.info("Starting " + Thread.currentThread().getName());
        try {
          doRunLoop();
        } finally {
          try {
            readSelector.close();
          } catch (IOException ioe) {
            LOG.error("Error closing read selector in " + Thread.currentThread().getName(), ioe);
          }
        }
      }

      private synchronized void doRunLoop() {
        while (running) {
          SelectionKey key = null;
          try {
            // consume as many connections as currently queued to avoid
            // unbridled acceptance of connections that starves the select
            int size = pendingConnections.size();
            for (int i=size; i>0; i--) {
              Connection conn = pendingConnections.take();
              conn.channel.register(readSelector, SelectionKey.OP_READ, conn);
            }
            readSelector.select();

            Iterator<SelectionKey> iter = readSelector.selectedKeys().iterator();
            while (iter.hasNext()) {
              key = iter.next();
              iter.remove();
              try {
                if (key.isReadable()) {
                  doRead(key);
                }
              } catch (CancelledKeyException cke) {
                // something else closed the connection, ex. responder or
                // the listener doing an idle scan.  ignore it and let them
                // clean up.
                LOG.info(Thread.currentThread().getName() +
                    ": connection aborted from " + key.attachment());
              }
              key = null;
            }
          } catch (InterruptedException e) {
            if (running) {                      // unexpected -- log it
              LOG.info(Thread.currentThread().getName() + " unexpectedly interrupted", e);
            }
          } catch (IOException ex) {
            LOG.error("Error in Reader", ex);
          } catch (Throwable re) {
            LOG.error("Bug in read selector!", re);
            ExitUtil.terminate(1, "Bug in read selector!");
          }
        }
      }

      /**
       * Updating the readSelector while it's being used is not thread-safe,
       * so the connection must be queued.  The reader will drain the queue
       * and update its readSelector before performing the next select
       */
      public void addConnection(Connection conn) throws InterruptedException {
        pendingConnections.put(conn);
        readSelector.wakeup();
      }

      void shutdown() {
        assert !running;
        readSelector.wakeup();
        try {
          super.interrupt();
          super.join();
        } catch (InterruptedException ie) {
          Thread.currentThread().interrupt();
        }
      }
    }

    @Override
    public void run() {
      LOG.info(Thread.currentThread().getName() + ": starting");
      SERVER.set(Server.this);
      connectionManager.startIdleScan();
      while (running) {
        SelectionKey key = null;
        try {
          getSelector().select();
          Iterator<SelectionKey> iter = getSelector().selectedKeys().iterator();
          while (iter.hasNext()) {
            key = iter.next();
            iter.remove();
            try {
              if (key.isValid()) {
                if (key.isAcceptable())
                  doAccept(key);
              }
            } catch (IOException e) {
            }
            key = null;
          }
        } catch (OutOfMemoryError e) {
          // we can run out of memory if we have too many threads
          // log the event and sleep for a minute and give 
          // some thread(s) a chance to finish
          LOG.warn("Out of Memory in server select", e);
          closeCurrentConnection(key, e);
          connectionManager.closeIdle(true);
          try { Thread.sleep(60000); } catch (Exception ie) {}
        } catch (Exception e) {
          closeCurrentConnection(key, e);
        }
      }
      LOG.info("Stopping " + Thread.currentThread().getName());

      synchronized (this) {
        try {
          acceptChannel.close();
          selector.close();
        } catch (IOException e) { }

        selector= null;
        acceptChannel= null;
        
        // close all connections
        connectionManager.stopIdleScan();
        connectionManager.closeAll();
      }
    }

    private void closeCurrentConnection(SelectionKey key, Throwable e) {
      if (key != null) {
        Connection c = (Connection)key.attachment();
        if (c != null) {
          closeConnection(c);
          c = null;
        }
      }
    }

    InetSocketAddress getAddress() {
      return (InetSocketAddress)acceptChannel.socket().getLocalSocketAddress();
    }
    
    void doAccept(SelectionKey key) throws InterruptedException, IOException,  OutOfMemoryError {
      ServerSocketChannel server = (ServerSocketChannel) key.channel();
      SocketChannel channel;
      while ((channel = server.accept()) != null) {

        channel.configureBlocking(false);
        channel.socket().setTcpNoDelay(tcpNoDelay);
        channel.socket().setKeepAlive(true);
        
        Reader reader = getReader();
        Connection c = connectionManager.register(channel);
        // If the connectionManager can't take it, close the connection.
        if (c == null) {
          if (channel.isOpen()) {
            IOUtils.cleanup(null, channel);
          }
          connectionManager.droppedConnections.getAndIncrement();
          continue;
        }
        key.attach(c);  // so closeCurrentConnection can get the object
        reader.addConnection(c);
      }
    }

    void doRead(SelectionKey key) throws InterruptedException {
      int count;
      Connection c = (Connection)key.attachment();
      if (c == null) {
        return;  
      }
      c.setLastContact(Time.now());
      
      try {
        count = c.readAndProcess();
      } catch (InterruptedException ieo) {
        LOG.info(Thread.currentThread().getName() + ": readAndProcess caught InterruptedException", ieo);
        throw ieo;
      } catch (Exception e) {
        // Any exceptions that reach here are fatal unexpected internal errors
        // that could not be sent to the client.
        LOG.info(Thread.currentThread().getName() +
            ": readAndProcess from client " + c +
            " threw exception [" + e + "]", e);
        count = -1; //so that the (count < 0) block is executed
      }
      // setupResponse will signal the connection should be closed when a
      // fatal response is sent.
      if (count < 0 || c.shouldClose()) {
        closeConnection(c);
        c = null;
      }
      else {
        c.setLastContact(Time.now());
      }
    }   

    synchronized void doStop() {
      if (selector != null) {
        selector.wakeup();
        Thread.yield();
      }
      if (acceptChannel != null) {
        try {
          acceptChannel.socket().close();
        } catch (IOException e) {
          LOG.info(Thread.currentThread().getName() + ":Exception in closing listener socket. " + e);
        }
      }
      for (Reader r : readers) {
        r.shutdown();
      }
    }
    
    synchronized Selector getSelector() { return selector; }
    // The method that will return the next reader to work with
    // Simplistic implementation of round robin for now
    Reader getReader() {
      currentReader = (currentReader + 1) % readers.length;
      return readers[currentReader];
    }
  }

  // Sends responses of RPC back to clients.
  private class Responder extends Thread {
    private final Selector writeSelector;
    private int pending;         // connections waiting to register
    
    final static int PURGE_INTERVAL = 900000; // 15mins

    Responder() throws IOException {
      this.setName("IPC Server Responder");
      this.setDaemon(true);
      writeSelector = Selector.open(); // create a selector
      pending = 0;
    }

    @Override
    public void run() {
      LOG.info(Thread.currentThread().getName() + ": starting");
      SERVER.set(Server.this);
      try {
        doRunLoop();
      } finally {
        LOG.info("Stopping " + Thread.currentThread().getName());
        try {
          writeSelector.close();
        } catch (IOException ioe) {
          LOG.error("Couldn't close write selector in " + Thread.currentThread().getName(), ioe);
        }
      }
    }
    
    private void doRunLoop() {
      long lastPurgeTime = 0;   // last check for old calls.

      while (running) {
        try {
          waitPending();     // If a channel is being registered, wait.
          writeSelector.select(PURGE_INTERVAL);
          Iterator<SelectionKey> iter = writeSelector.selectedKeys().iterator();
          while (iter.hasNext()) {
            SelectionKey key = iter.next();
            iter.remove();
            try {
              if (key.isWritable()) {
                doAsyncWrite(key);
              }
            } catch (CancelledKeyException cke) {
              // something else closed the connection, ex. reader or the
              // listener doing an idle scan.  ignore it and let them clean
              // up
              RpcCall call = (RpcCall)key.attachment();
              if (call != null) {
                LOG.info(Thread.currentThread().getName() +
                    ": connection aborted from " + call.connection);
              }
            } catch (IOException e) {
              LOG.info(Thread.currentThread().getName() + ": doAsyncWrite threw exception " + e);
            }
          }
          long now = Time.now();
          if (now < lastPurgeTime + PURGE_INTERVAL) {
            continue;
          }
          lastPurgeTime = now;
          //
          // If there were some calls that have not been sent out for a
          // long time, discard them.
          //
          if(LOG.isDebugEnabled()) {
            LOG.debug("Checking for old call responses.");
          }
          ArrayList<RpcCall> calls;
          
          // get the list of channels from list of keys.
          synchronized (writeSelector.keys()) {
            calls = new ArrayList<RpcCall>(writeSelector.keys().size());
            iter = writeSelector.keys().iterator();
            while (iter.hasNext()) {
              SelectionKey key = iter.next();
              RpcCall call = (RpcCall)key.attachment();
              if (call != null && key.channel() == call.connection.channel) { 
                calls.add(call);
              }
            }
          }

          for (RpcCall call : calls) {
            doPurge(call, now);
          }
        } catch (OutOfMemoryError e) {
          //
          // we can run out of memory if we have too many threads
          // log the event and sleep for a minute and give
          // some thread(s) a chance to finish
          //
          LOG.warn("Out of Memory in server select", e);
          try { Thread.sleep(60000); } catch (Exception ie) {}
        } catch (Exception e) {
          LOG.warn("Exception in Responder", e);
        }
      }
    }

    private void doAsyncWrite(SelectionKey key) throws IOException {
      RpcCall call = (RpcCall)key.attachment();
      if (call == null) {
        return;
      }
      if (key.channel() != call.connection.channel) {
        throw new IOException("doAsyncWrite: bad channel");
      }

      synchronized(call.connection.responseQueue) {
        if (processResponse(call.connection.responseQueue, false)) {
          try {
            key.interestOps(0);
          } catch (CancelledKeyException e) {
            /* The Listener/reader might have closed the socket.
             * We don't explicitly cancel the key, so not sure if this will
             * ever fire.
             * This warning could be removed.
             */
            LOG.warn("Exception while changing ops : " + e);
          }
        }
      }
    }

    //
    // Remove calls that have been pending in the responseQueue 
    // for a long time.
    //
    private void doPurge(RpcCall call, long now) {
      LinkedList<RpcCall> responseQueue = call.connection.responseQueue;
      synchronized (responseQueue) {
        Iterator<RpcCall> iter = responseQueue.listIterator(0);
        while (iter.hasNext()) {
          call = iter.next();
          if (now > call.timestamp + PURGE_INTERVAL) {
            closeConnection(call.connection);
            break;
          }
        }
      }
    }

    // Processes one response. Returns true if there are no more pending
    // data for this channel.
    //
    private boolean processResponse(LinkedList<RpcCall> responseQueue,
                                    boolean inHandler) throws IOException {
      boolean error = true;
      boolean done = false;       // there is more data for this channel.
      int numElements = 0;
      RpcCall call = null;
      try {
        synchronized (responseQueue) {
          //
          // If there are no items for this channel, then we are done
          //
          numElements = responseQueue.size();
          if (numElements == 0) {
            error = false;
            return true;              // no more data for this channel.
          }
          //
          // Extract the first call
          //
          call = responseQueue.removeFirst();
          SocketChannel channel = call.connection.channel;
          if (LOG.isDebugEnabled()) {
            LOG.debug(Thread.currentThread().getName() + ": responding to " + call);
          }
          //
          // Send as much data as we can in the non-blocking fashion
          //
          int numBytes = channelWrite(channel, call.rpcResponse);
          if (numBytes < 0) {
            return true;
          }
          if (!call.rpcResponse.hasRemaining()) {
            //Clear out the response buffer so it can be collected
            call.rpcResponse = null;
            call.connection.decRpcCount();
            if (numElements == 1) {    // last call fully processes.
              done = true;             // no more data for this channel.
            } else {
              done = false;            // more calls pending to be sent.
            }
            if (LOG.isDebugEnabled()) {
              LOG.debug(Thread.currentThread().getName() + ": responding to " + call
                  + " Wrote " + numBytes + " bytes.");
            }
          } else {
            //
            // If we were unable to write the entire response out, then 
            // insert in Selector queue. 
            //
            call.connection.responseQueue.addFirst(call);
            
            if (inHandler) {
              // set the serve time when the response has to be sent later
              call.timestamp = Time.now();
              
              incPending();
              try {
                // Wakeup the thread blocked on select, only then can the call 
                // to channel.register() complete.
                writeSelector.wakeup();
                channel.register(writeSelector, SelectionKey.OP_WRITE, call);
              } catch (ClosedChannelException e) {
                //Its ok. channel might be closed else where.
                done = true;
              } finally {
                decPending();
              }
            }
            if (LOG.isDebugEnabled()) {
              LOG.debug(Thread.currentThread().getName() + ": responding to " + call
                  + " Wrote partial " + numBytes + " bytes.");
            }
          }
          error = false;              // everything went off well
        }
      } finally {
        if (error && call != null) {
          LOG.warn(Thread.currentThread().getName()+", call " + call + ": output error");
          done = true;               // error. no more data for this channel.
          closeConnection(call.connection);
        }
      }
      return done;
    }

    //
    // Enqueue a response from the application.
    //
    void doRespond(RpcCall call) throws IOException {
      synchronized (call.connection.responseQueue) {
        // must only wrap before adding to the responseQueue to prevent
        // postponed responses from being encrypted and sent out of order.
        if (call.connection.useWrap) {
          wrapWithSasl(call);
        }
        call.connection.responseQueue.addLast(call);
        if (call.connection.responseQueue.size() == 1) {
          processResponse(call.connection.responseQueue, true);
        }
      }
    }

    private synchronized void incPending() {   // call waiting to be enqueued.
      pending++;
    }

    private synchronized void decPending() { // call done enqueueing.
      pending--;
      notify();
    }

    private synchronized void waitPending() throws InterruptedException {
      while (pending > 0) {
        wait();
      }
    }
  }

  @InterfaceAudience.Private
  public enum AuthProtocol {
    NONE(0),
    SASL(-33);
    
    public final int callId;
    AuthProtocol(int callId) {
      this.callId = callId;
    }
    
    static AuthProtocol valueOf(int callId) {
      for (AuthProtocol authType : AuthProtocol.values()) {
        if (authType.callId == callId) {
          return authType;
        }
      }
      return null;
    }
  };
  
  /**
   * Wrapper for RPC IOExceptions to be returned to the client.  Used to
   * let exceptions bubble up to top of processOneRpc where the correct
   * callId can be associated with the response.  Also used to prevent
   * unnecessary stack trace logging if it's not an internal server error. 
   */
  @SuppressWarnings("serial")
  private static class FatalRpcServerException extends RpcServerException {
    private final RpcErrorCodeProto errCode;
    public FatalRpcServerException(RpcErrorCodeProto errCode, IOException ioe) {
      super(ioe.toString(), ioe);
      this.errCode = errCode;
    }
    public FatalRpcServerException(RpcErrorCodeProto errCode, String message) {
      this(errCode, new RpcServerException(message));
    }
    @Override
    public RpcStatusProto getRpcStatusProto() {
      return RpcStatusProto.FATAL;
    }
    @Override
    public RpcErrorCodeProto getRpcErrorCodeProto() {
      return errCode;
    }
    @Override
    public String toString() {
      return getCause().toString();
    }
  }

  /** Reads calls from a connection and queues them for handling. */
  public class Connection {
    private boolean connectionHeaderRead = false; // connection  header is read?
    private boolean connectionContextRead = false; //if connection context that
                                            //follows connection header is read

    private SocketChannel channel;
    private ByteBuffer data;
    private ByteBuffer dataLengthBuffer;
    private LinkedList<RpcCall> responseQueue;
    // number of outstanding rpcs
    private AtomicInteger rpcCount = new AtomicInteger();
    private long lastContact;
    private int dataLength;
    private Socket socket;
    // Cache the remote host & port info so that even if the socket is 
    // disconnected, we can say where it used to connect to.
    private String hostAddress;
    private int remotePort;
    private InetAddress addr;
    
    IpcConnectionContextProto connectionContext;
    String protocolName;
    SaslServer saslServer;
    private AuthMethod authMethod;
    private AuthProtocol authProtocol;
    private boolean saslContextEstablished;
    private ByteBuffer connectionHeaderBuf = null;
    private ByteBuffer unwrappedData;
    private ByteBuffer unwrappedDataLengthBuffer;
    private int serviceClass;
    private boolean shouldClose = false;

    UserGroupInformation user = null;
    public UserGroupInformation attemptingUser = null; // user name before auth

    // Fake 'call' for failed authorization response
    private final RpcCall authFailedCall =
        new RpcCall(this, AUTHORIZATION_FAILED_CALL_ID);

    private boolean sentNegotiate = false;
    private boolean useWrap = false;
    
    public Connection(SocketChannel channel, long lastContact) {
      this.channel = channel;
      this.lastContact = lastContact;
      this.data = null;
      
      // the buffer is initialized to read the "hrpc" and after that to read
      // the length of the Rpc-packet (i.e 4 bytes)
      this.dataLengthBuffer = ByteBuffer.allocate(4);
      this.unwrappedData = null;
      this.unwrappedDataLengthBuffer = ByteBuffer.allocate(4);
      this.socket = channel.socket();
      this.addr = socket.getInetAddress();
      if (addr == null) {
        this.hostAddress = "*Unknown*";
      } else {
        this.hostAddress = addr.getHostAddress();
      }
      this.remotePort = socket.getPort();
      this.responseQueue = new LinkedList<RpcCall>();
      if (socketSendBufferSize != 0) {
        try {
          socket.setSendBufferSize(socketSendBufferSize);
        } catch (IOException e) {
          LOG.warn("Connection: unable to set socket send buffer size to " +
                   socketSendBufferSize);
        }
      }
    }   

    @Override
    public String toString() {
      return getHostAddress() + ":" + remotePort; 
    }

    boolean setShouldClose() {
      return shouldClose = true;
    }

    boolean shouldClose() {
      return shouldClose;
    }

    public String getHostAddress() {
      return hostAddress;
    }

    public InetAddress getHostInetAddress() {
      return addr;
    }
    
    public void setLastContact(long lastContact) {
      this.lastContact = lastContact;
    }

    public long getLastContact() {
      return lastContact;
    }

    public Server getServer() {
      return Server.this;
    }

    /* Return true if the connection has no outstanding rpc */
    private boolean isIdle() {
      return rpcCount.get() == 0;
    }
    
    /* Decrement the outstanding RPC count */
    private void decRpcCount() {
      rpcCount.decrementAndGet();
    }
    
    /* Increment the outstanding RPC count */
    private void incRpcCount() {
      rpcCount.incrementAndGet();
    }
    
    private UserGroupInformation getAuthorizedUgi(String authorizedId)
        throws InvalidToken, AccessControlException {
      if (authMethod == AuthMethod.TOKEN) {
        TokenIdentifier tokenId = SaslRpcServer.getIdentifier(authorizedId,
            secretManager);
        UserGroupInformation ugi = tokenId.getUser();
        if (ugi == null) {
          throw new AccessControlException(
              "Can't retrieve username from tokenIdentifier.");
        }
        ugi.addTokenIdentifier(tokenId);
        return ugi;
      } else {
        return UserGroupInformation.createRemoteUser(authorizedId, authMethod);
      }
    }

    private void saslReadAndProcess(RpcWritable.Buffer buffer) throws
        RpcServerException, IOException, InterruptedException {
      final RpcSaslProto saslMessage =
          getMessage(RpcSaslProto.getDefaultInstance(), buffer);
      switch (saslMessage.getState()) {
        case WRAP: {
          if (!saslContextEstablished || !useWrap) {
            throw new FatalRpcServerException(
                RpcErrorCodeProto.FATAL_INVALID_RPC_HEADER,
                new SaslException("Server is not wrapping data"));
          }
          // loops over decoded data and calls processOneRpc
          unwrapPacketAndProcessRpcs(saslMessage.getToken().toByteArray());
          break;
        }
        default:
          saslProcess(saslMessage);
      }
    }

    /**
     * Some exceptions ({@link RetriableException} and {@link StandbyException})
     * that are wrapped as a cause of parameter e are unwrapped so that they can
     * be sent as the true cause to the client side. In case of
     * {@link InvalidToken} we go one level deeper to get the true cause.
     * 
     * @param e the exception that may have a cause we want to unwrap.
     * @return the true cause for some exceptions.
     */
    private Throwable getTrueCause(IOException e) {
      Throwable cause = e;
      while (cause != null) {
        if (cause instanceof RetriableException) {
          return cause;
        } else if (cause instanceof StandbyException) {
          return cause;
        } else if (cause instanceof InvalidToken) {
          // FIXME: hadoop method signatures are restricting the SASL
          // callbacks to only returning InvalidToken, but some services
          // need to throw other exceptions (ex. NN + StandyException),
          // so for now we'll tunnel the real exceptions via an
          // InvalidToken's cause which normally is not set 
          if (cause.getCause() != null) {
            cause = cause.getCause();
          }
          return cause;
        }
        cause = cause.getCause();
      }
      return e;
    }
    
    /**
     * Process saslMessage and send saslResponse back
     * @param saslMessage received SASL message
     * @throws RpcServerException setup failed due to SASL negotiation
     *         failure, premature or invalid connection context, or other state 
     *         errors. This exception needs to be sent to the client. This 
     *         exception will wrap {@link RetriableException}, 
     *         {@link InvalidToken}, {@link StandbyException} or 
     *         {@link SaslException}.
     * @throws IOException if sending reply fails
     * @throws InterruptedException
     */
    private void saslProcess(RpcSaslProto saslMessage)
        throws RpcServerException, IOException, InterruptedException {
      if (saslContextEstablished) {
        throw new FatalRpcServerException(
            RpcErrorCodeProto.FATAL_INVALID_RPC_HEADER,
            new SaslException("Negotiation is already complete"));
      }
      RpcSaslProto saslResponse = null;
      try {
        try {
          saslResponse = processSaslMessage(saslMessage);
        } catch (IOException e) {
          rpcMetrics.incrAuthenticationFailures();
          if (LOG.isDebugEnabled()) {
            LOG.debug(StringUtils.stringifyException(e));
          }
          // attempting user could be null
          IOException tce = (IOException) getTrueCause(e);
          AUDITLOG.warn(AUTH_FAILED_FOR + this.toString() + ":"
              + attemptingUser + " (" + e.getLocalizedMessage()
              + ") with true cause: (" + tce.getLocalizedMessage() + ")");
          throw tce;
        }
        
        if (saslServer != null && saslServer.isComplete()) {
          if (LOG.isDebugEnabled()) {
            LOG.debug("SASL server context established. Negotiated QoP is "
                + saslServer.getNegotiatedProperty(Sasl.QOP));
          }
          user = getAuthorizedUgi(saslServer.getAuthorizationID());
          if (LOG.isDebugEnabled()) {
            LOG.debug("SASL server successfully authenticated client: " + user);
          }
          rpcMetrics.incrAuthenticationSuccesses();
          AUDITLOG.info(AUTH_SUCCESSFUL_FOR + user);
          saslContextEstablished = true;
        }
      } catch (RpcServerException rse) { // don't re-wrap
        throw rse;
      } catch (IOException ioe) {
        throw new FatalRpcServerException(
            RpcErrorCodeProto.FATAL_UNAUTHORIZED, ioe);
      }
      // send back response if any, may throw IOException
      if (saslResponse != null) {
        doSaslReply(saslResponse);
      }
      // do NOT enable wrapping until the last auth response is sent
      if (saslContextEstablished) {
        String qop = (String) saslServer.getNegotiatedProperty(Sasl.QOP);
        // SASL wrapping is only used if the connection has a QOP, and
        // the value is not auth.  ex. auth-int & auth-priv
        useWrap = (qop != null && !"auth".equalsIgnoreCase(qop));
        if (!useWrap) {
          disposeSasl();
        }
      }
    }
    
    /**
     * Process a saslMessge.
     * @param saslMessage received SASL message
     * @return the sasl response to send back to client
     * @throws SaslException if authentication or generating response fails, 
     *                       or SASL protocol mixup
     * @throws IOException if a SaslServer cannot be created
     * @throws AccessControlException if the requested authentication type 
     *         is not supported or trying to re-attempt negotiation.
     * @throws InterruptedException
     */
    private RpcSaslProto processSaslMessage(RpcSaslProto saslMessage)
        throws SaslException, IOException, AccessControlException,
        InterruptedException {
      final RpcSaslProto saslResponse;
      final SaslState state = saslMessage.getState(); // required      
      switch (state) {
        case NEGOTIATE: {
          if (sentNegotiate) {
            // FIXME shouldn't this be SaslException?
            throw new AccessControlException(
                "Client already attempted negotiation");
          }
          saslResponse = buildSaslNegotiateResponse();
          // simple-only server negotiate response is success which client
          // interprets as switch to simple
          if (saslResponse.getState() == SaslState.SUCCESS) {
            switchToSimple();
          }
          break;
        }
        case INITIATE: {
          if (saslMessage.getAuthsCount() != 1) {
            throw new SaslException("Client mechanism is malformed");
          }
          // verify the client requested an advertised authType
          SaslAuth clientSaslAuth = saslMessage.getAuths(0);
          if (!negotiateResponse.getAuthsList().contains(clientSaslAuth)) {
            if (sentNegotiate) {
              throw new AccessControlException(
                  clientSaslAuth.getMethod() + " authentication is not enabled."
                      + "  Available:" + enabledAuthMethods);
            }
            saslResponse = buildSaslNegotiateResponse();
            break;
          }
          authMethod = AuthMethod.valueOf(clientSaslAuth.getMethod());
          // abort SASL for SIMPLE auth, server has already ensured that
          // SIMPLE is a legit option above.  we will send no response
          if (authMethod == AuthMethod.SIMPLE) {
            switchToSimple();
            saslResponse = null;
            break;
          }
          // sasl server for tokens may already be instantiated
          if (saslServer == null || authMethod != AuthMethod.TOKEN) {
            saslServer = createSaslServer(authMethod);
          }
          saslResponse = processSaslToken(saslMessage);
          break;
        }
        case RESPONSE: {
          saslResponse = processSaslToken(saslMessage);
          break;
        }
        default:
          throw new SaslException("Client sent unsupported state " + state);
      }
      return saslResponse;
    }

    private RpcSaslProto processSaslToken(RpcSaslProto saslMessage)
        throws SaslException {
      if (!saslMessage.hasToken()) {
        throw new SaslException("Client did not send a token");
      }
      byte[] saslToken = saslMessage.getToken().toByteArray();
      if (LOG.isDebugEnabled()) {
        LOG.debug("Have read input token of size " + saslToken.length
            + " for processing by saslServer.evaluateResponse()");
      }
      saslToken = saslServer.evaluateResponse(saslToken);
      return buildSaslResponse(
          saslServer.isComplete() ? SaslState.SUCCESS : SaslState.CHALLENGE,
          saslToken);
    }

    private void switchToSimple() {
      // disable SASL and blank out any SASL server
      authProtocol = AuthProtocol.NONE;
      disposeSasl();
    }

    private RpcSaslProto buildSaslResponse(SaslState state, byte[] replyToken) {
      if (LOG.isDebugEnabled()) {
        LOG.debug("Will send " + state + " token of size "
            + ((replyToken != null) ? replyToken.length : null)
            + " from saslServer.");
      }
      RpcSaslProto.Builder response = RpcSaslProto.newBuilder();
      response.setState(state);
      if (replyToken != null) {
        response.setToken(ByteString.copyFrom(replyToken));
      }
      return response.build();
    }

    private void doSaslReply(Message message) throws IOException {
      final RpcCall saslCall = new RpcCall(this, AuthProtocol.SASL.callId);
      setupResponse(saslCall,
          RpcStatusProto.SUCCESS, null,
          RpcWritable.wrap(message), null, null);
      sendResponse(saslCall);
    }

    private void doSaslReply(Exception ioe) throws IOException {
      setupResponse(authFailedCall,
          RpcStatusProto.FATAL, RpcErrorCodeProto.FATAL_UNAUTHORIZED,
          null, ioe.getClass().getName(), ioe.getLocalizedMessage());
      sendResponse(authFailedCall);
    }

    private void disposeSasl() {
      if (saslServer != null) {
        try {
          saslServer.dispose();
        } catch (SaslException ignored) {
        } finally {
          saslServer = null;
        }
      }
    }

    private void checkDataLength(int dataLength) throws IOException {
      if (dataLength < 0) {
        String error = "Unexpected data length " + dataLength +
                       "!! from " + getHostAddress();
        LOG.warn(error);
        throw new IOException(error);
      } else if (dataLength > maxDataLength) {
        String error = "Requested data length " + dataLength +
              " is longer than maximum configured RPC length " + 
            maxDataLength + ".  RPC came from " + getHostAddress();
        LOG.warn(error);
        throw new IOException(error);
      }
    }

    /**
     * This method reads in a non-blocking fashion from the channel: 
     * this method is called repeatedly when data is present in the channel; 
     * when it has enough data to process one rpc it processes that rpc.
     * 
     * On the first pass, it processes the connectionHeader, 
     * connectionContext (an outOfBand RPC) and at most one RPC request that 
     * follows that. On future passes it will process at most one RPC request.
     *  
     * Quirky things: dataLengthBuffer (4 bytes) is used to read "hrpc" OR 
     * rpc request length.
     *    
     * @return -1 in case of error, else num bytes read so far
     * @throws IOException - internal error that should not be returned to
     *         client, typically failure to respond to client
     * @throws InterruptedException
     */
    public int readAndProcess() throws IOException, InterruptedException {
      while (!shouldClose()) { // stop if a fatal response has been sent.
        // dataLengthBuffer is used to read "hrpc" or the rpc-packet length
        int count = -1;
        if (dataLengthBuffer.remaining() > 0) {
          count = channelRead(channel, dataLengthBuffer);       
          if (count < 0 || dataLengthBuffer.remaining() > 0) 
            return count;
        }
        
        if (!connectionHeaderRead) {
          // Every connection is expected to send the header;
          // so far we read "hrpc" of the connection header.
          if (connectionHeaderBuf == null) {
            // for the bytes that follow "hrpc", in the connection header
            connectionHeaderBuf = ByteBuffer.allocate(HEADER_LEN_AFTER_HRPC_PART);
          }
          count = channelRead(channel, connectionHeaderBuf);
          if (count < 0 || connectionHeaderBuf.remaining() > 0) {
            return count;
          }
          int version = connectionHeaderBuf.get(0);
          // TODO we should add handler for service class later
          this.setServiceClass(connectionHeaderBuf.get(1));
          dataLengthBuffer.flip();
          
          // Check if it looks like the user is hitting an IPC port
          // with an HTTP GET - this is a common error, so we can
          // send back a simple string indicating as much.
          if (HTTP_GET_BYTES.equals(dataLengthBuffer)) {
            setupHttpRequestOnIpcPortResponse();
            return -1;
          }
          
          if (!RpcConstants.HEADER.equals(dataLengthBuffer)
              || version != CURRENT_VERSION) {
            //Warning is ok since this is not supposed to happen.
            LOG.warn("Incorrect header or version mismatch from " + 
                     hostAddress + ":" + remotePort +
                     " got version " + version + 
                     " expected version " + CURRENT_VERSION);
            setupBadVersionResponse(version);
            return -1;
          }
          
          // this may switch us into SIMPLE
          authProtocol = initializeAuthContext(connectionHeaderBuf.get(2));          
          
          dataLengthBuffer.clear(); // clear to next read rpc packet len
          connectionHeaderBuf = null;
          connectionHeaderRead = true;
          continue; // connection header read, now read  4 bytes rpc packet len
        }
        
        if (data == null) { // just read 4 bytes -  length of RPC packet
          dataLengthBuffer.flip();
          dataLength = dataLengthBuffer.getInt();
          checkDataLength(dataLength);
          // Set buffer for reading EXACTLY the RPC-packet length and no more.
          data = ByteBuffer.allocate(dataLength);
        }
        // Now read the RPC packet
        count = channelRead(channel, data);
        
        if (data.remaining() == 0) {
          dataLengthBuffer.clear(); // to read length of future rpc packets
          data.flip();
          ByteBuffer requestData = data;
          data = null; // null out in case processOneRpc throws.
          boolean isHeaderRead = connectionContextRead;
          processOneRpc(requestData);
          // the last rpc-request we processed could have simply been the
          // connectionContext; if so continue to read the first RPC.
          if (!isHeaderRead) {
            continue;
          }
        } 
        return count;
      }
      return -1;
    }

    private AuthProtocol initializeAuthContext(int authType)
        throws IOException {
      AuthProtocol authProtocol = AuthProtocol.valueOf(authType);
      if (authProtocol == null) {
        IOException ioe = new IpcException("Unknown auth protocol:" + authType);
        doSaslReply(ioe);
        throw ioe;        
      }
      boolean isSimpleEnabled = enabledAuthMethods.contains(AuthMethod.SIMPLE);
      switch (authProtocol) {
        case NONE: {
          // don't reply if client is simple and server is insecure
          if (!isSimpleEnabled) {
            IOException ioe = new AccessControlException(
                "SIMPLE authentication is not enabled."
                    + "  Available:" + enabledAuthMethods);
            doSaslReply(ioe);
            throw ioe;
          }
          break;
        }
        default: {
          break;
        }
      }
      return authProtocol;
    }

    /**
     * Process the Sasl's Negotiate request, including the optimization of 
     * accelerating token negotiation.
     * @return the response to Negotiate request - the list of enabled 
     *         authMethods and challenge if the TOKENS are supported. 
     * @throws SaslException - if attempt to generate challenge fails.
     * @throws IOException - if it fails to create the SASL server for Tokens
     */
    private RpcSaslProto buildSaslNegotiateResponse()
        throws InterruptedException, SaslException, IOException {
      RpcSaslProto negotiateMessage = negotiateResponse;
      // accelerate token negotiation by sending initial challenge
      // in the negotiation response
      if (enabledAuthMethods.contains(AuthMethod.TOKEN)) {
        saslServer = createSaslServer(AuthMethod.TOKEN);
        byte[] challenge = saslServer.evaluateResponse(new byte[0]);
        RpcSaslProto.Builder negotiateBuilder =
            RpcSaslProto.newBuilder(negotiateResponse);
        negotiateBuilder.getAuthsBuilder(0)  // TOKEN is always first
            .setChallenge(ByteString.copyFrom(challenge));
        negotiateMessage = negotiateBuilder.build();
      }
      sentNegotiate = true;
      return negotiateMessage;
    }
    
    private SaslServer createSaslServer(AuthMethod authMethod)
        throws IOException, InterruptedException {
      final Map<String,?> saslProps =
                  saslPropsResolver.getServerProperties(addr);
      return new SaslRpcServer(authMethod).create(this, saslProps, secretManager);
    }
    
    /**
     * Try to set up the response to indicate that the client version
     * is incompatible with the server. This can contain special-case
     * code to speak enough of past IPC protocols to pass back
     * an exception to the caller.
     * @param clientVersion the version the caller is using 
     * @throws IOException
     */
    private void setupBadVersionResponse(int clientVersion) throws IOException {
      String errMsg = "Server IPC version " + CURRENT_VERSION +
      " cannot communicate with client version " + clientVersion;
      ByteArrayOutputStream buffer = new ByteArrayOutputStream();
      
      if (clientVersion >= 9) {
        // Versions >>9  understand the normal response
        RpcCall fakeCall = new RpcCall(this, -1);
        setupResponse(fakeCall,
            RpcStatusProto.FATAL, RpcErrorCodeProto.FATAL_VERSION_MISMATCH,
            null, VersionMismatch.class.getName(), errMsg);
        sendResponse(fakeCall);
      } else if (clientVersion >= 3) {
        RpcCall fakeCall = new RpcCall(this, -1);
        // Versions 3 to 8 use older response
        setupResponseOldVersionFatal(buffer, fakeCall,
            null, VersionMismatch.class.getName(), errMsg);

        sendResponse(fakeCall);
      } else if (clientVersion == 2) { // Hadoop 0.18.3
        RpcCall fakeCall = new RpcCall(this, 0);
        DataOutputStream out = new DataOutputStream(buffer);
        out.writeInt(0); // call ID
        out.writeBoolean(true); // error
        WritableUtils.writeString(out, VersionMismatch.class.getName());
        WritableUtils.writeString(out, errMsg);
        fakeCall.setResponse(ByteBuffer.wrap(buffer.toByteArray()));
        sendResponse(fakeCall);
      }
    }
    
    private void setupHttpRequestOnIpcPortResponse() throws IOException {
      RpcCall fakeCall = new RpcCall(this, 0);
      fakeCall.setResponse(ByteBuffer.wrap(
          RECEIVED_HTTP_REQ_RESPONSE.getBytes(StandardCharsets.UTF_8)));
      sendResponse(fakeCall);
    }

    /** Reads the connection context following the connection header
     * @throws RpcServerException - if the header cannot be
     *         deserialized, or the user is not authorized
     */ 
    private void processConnectionContext(RpcWritable.Buffer buffer)
        throws RpcServerException {
      // allow only one connection context during a session
      if (connectionContextRead) {
        throw new FatalRpcServerException(
            RpcErrorCodeProto.FATAL_INVALID_RPC_HEADER,
            "Connection context already processed");
      }
      connectionContext = getMessage(IpcConnectionContextProto.getDefaultInstance(), buffer);
      protocolName = connectionContext.hasProtocol() ? connectionContext
          .getProtocol() : null;

      UserGroupInformation protocolUser = ProtoUtil.getUgi(connectionContext);
      if (authProtocol == AuthProtocol.NONE) {
        user = protocolUser;
      } else {
        // user is authenticated
        user.setAuthenticationMethod(authMethod);
        //Now we check if this is a proxy user case. If the protocol user is
        //different from the 'user', it is a proxy user scenario. However, 
        //this is not allowed if user authenticated with DIGEST.
        if ((protocolUser != null)
            && (!protocolUser.getUserName().equals(user.getUserName()))) {
          if (authMethod == AuthMethod.TOKEN) {
            // Not allowed to doAs if token authentication is used
            throw new FatalRpcServerException(
                RpcErrorCodeProto.FATAL_UNAUTHORIZED,
                new AccessControlException("Authenticated user (" + user
                    + ") doesn't match what the client claims to be ("
                    + protocolUser + ")"));
          } else {
            // Effective user can be different from authenticated user
            // for simple auth or kerberos auth
            // The user is the real user. Now we create a proxy user
            UserGroupInformation realUser = user;
            user = UserGroupInformation.createProxyUser(protocolUser
                .getUserName(), realUser);
          }
        }
      }
      authorizeConnection();
      // don't set until after authz because connection isn't established
      connectionContextRead = true;
      if (user != null) {
        connectionManager.incrUserConnections(user.getShortUserName());
      }
    }
    
    /**
     * Process a wrapped RPC Request - unwrap the SASL packet and process
     * each embedded RPC request 
     * @param inBuf - SASL wrapped request of one or more RPCs
     * @throws IOException - SASL packet cannot be unwrapped
     * @throws InterruptedException
     */    
    private void unwrapPacketAndProcessRpcs(byte[] inBuf)
        throws IOException, InterruptedException {
      if (LOG.isDebugEnabled()) {
        LOG.debug("Have read input token of size " + inBuf.length
            + " for processing by saslServer.unwrap()");
      }
      inBuf = saslServer.unwrap(inBuf, 0, inBuf.length);
      ReadableByteChannel ch = Channels.newChannel(new ByteArrayInputStream(
          inBuf));
      // Read all RPCs contained in the inBuf, even partial ones
      while (!shouldClose()) { // stop if a fatal response has been sent.
        int count = -1;
        if (unwrappedDataLengthBuffer.remaining() > 0) {
          count = channelRead(ch, unwrappedDataLengthBuffer);
          if (count <= 0 || unwrappedDataLengthBuffer.remaining() > 0)
            return;
        }

        if (unwrappedData == null) {
          unwrappedDataLengthBuffer.flip();
          int unwrappedDataLength = unwrappedDataLengthBuffer.getInt();
          unwrappedData = ByteBuffer.allocate(unwrappedDataLength);
        }

        count = channelRead(ch, unwrappedData);
        if (count <= 0 || unwrappedData.remaining() > 0)
          return;

        if (unwrappedData.remaining() == 0) {
          unwrappedDataLengthBuffer.clear();
          unwrappedData.flip();
          ByteBuffer requestData = unwrappedData;
          unwrappedData = null; // null out in case processOneRpc throws.
          processOneRpc(requestData);
        }
      }
    }
    
    /**
     * Process one RPC Request from buffer read from socket stream 
     *  - decode rpc in a rpc-Call
     *  - handle out-of-band RPC requests such as the initial connectionContext
     *  - A successfully decoded RpcCall will be deposited in RPC-Q and
     *    its response will be sent later when the request is processed.
     * 
     * Prior to this call the connectionHeader ("hrpc...") has been handled and
     * if SASL then SASL has been established and the buf we are passed
     * has been unwrapped from SASL.
     * 
     * @param bb - contains the RPC request header and the rpc request
     * @throws IOException - internal error that should not be returned to
     *         client, typically failure to respond to client
     * @throws InterruptedException
     */
    private void processOneRpc(ByteBuffer bb)
        throws IOException, InterruptedException {
      // exceptions that escape this method are fatal to the connection.
      // setupResponse will use the rpc status to determine if the connection
      // should be closed.
      int callId = -1;
      int retry = RpcConstants.INVALID_RETRY_COUNT;
      try {
        final RpcWritable.Buffer buffer = RpcWritable.Buffer.wrap(bb);
        final RpcRequestHeaderProto header =
            getMessage(RpcRequestHeaderProto.getDefaultInstance(), buffer);
        callId = header.getCallId();
        retry = header.getRetryCount();
        if (LOG.isDebugEnabled()) {
          LOG.debug(" got #" + callId);
        }
        checkRpcHeaders(header);

        if (callId < 0) { // callIds typically used during connection setup
          processRpcOutOfBandRequest(header, buffer);
        } else if (!connectionContextRead) {
          throw new FatalRpcServerException(
              RpcErrorCodeProto.FATAL_INVALID_RPC_HEADER,
              "Connection context not established");
        } else {
          processRpcRequest(header, buffer);
        }
      } catch (RpcServerException rse) {
        // inform client of error, but do not rethrow else non-fatal
        // exceptions will close connection!
        if (LOG.isDebugEnabled()) {
          LOG.debug(Thread.currentThread().getName() +
              ": processOneRpc from client " + this +
              " threw exception [" + rse + "]");
        }
        // use the wrapped exception if there is one.
        Throwable t = (rse.getCause() != null) ? rse.getCause() : rse;
        final RpcCall call = new RpcCall(this, callId, retry);
        setupResponse(call,
            rse.getRpcStatusProto(), rse.getRpcErrorCodeProto(), null,
            t.getClass().getName(), t.getMessage());
        sendResponse(call);
      }
    }

    /**
     * Verify RPC header is valid
     * @param header - RPC request header
     * @throws RpcServerException - header contains invalid values
     */
    private void checkRpcHeaders(RpcRequestHeaderProto header)
        throws RpcServerException {
      if (!header.hasRpcOp()) {
        String err = " IPC Server: No rpc op in rpcRequestHeader";
        throw new FatalRpcServerException(
            RpcErrorCodeProto.FATAL_INVALID_RPC_HEADER, err);
      }
      if (header.getRpcOp() != 
          RpcRequestHeaderProto.OperationProto.RPC_FINAL_PACKET) {
        String err = "IPC Server does not implement rpc header operation" + 
                header.getRpcOp();
        throw new FatalRpcServerException(
            RpcErrorCodeProto.FATAL_INVALID_RPC_HEADER, err);
      }
      // If we know the rpc kind, get its class so that we can deserialize
      // (Note it would make more sense to have the handler deserialize but 
      // we continue with this original design.
      if (!header.hasRpcKind()) {
        String err = " IPC Server: No rpc kind in rpcRequestHeader";
        throw new FatalRpcServerException(
            RpcErrorCodeProto.FATAL_INVALID_RPC_HEADER, err);
      }
    }

    /**
     * Process an RPC Request 
     *   - the connection headers and context must have been already read.
     *   - Based on the rpcKind, decode the rpcRequest.
     *   - A successfully decoded RpcCall will be deposited in RPC-Q and
     *     its response will be sent later when the request is processed.
     * @param header - RPC request header
     * @param buffer - stream to request payload
     * @throws RpcServerException - generally due to fatal rpc layer issues
     *   such as invalid header or deserialization error.  The call queue
     *   may also throw a fatal or non-fatal exception on overflow.
     * @throws IOException - fatal internal error that should/could not
     *   be sent to client.
     * @throws InterruptedException
     */
    private void processRpcRequest(RpcRequestHeaderProto header,
        RpcWritable.Buffer buffer) throws RpcServerException,
        InterruptedException {
      Class<? extends Writable> rpcRequestClass = 
          getRpcRequestWrapper(header.getRpcKind());
      if (rpcRequestClass == null) {
        LOG.warn("Unknown rpc kind "  + header.getRpcKind() + 
            " from client " + getHostAddress());
        final String err = "Unknown rpc kind in rpc header"  + 
            header.getRpcKind();
        throw new FatalRpcServerException(
            RpcErrorCodeProto.FATAL_INVALID_RPC_HEADER, err);
      }
      Writable rpcRequest;
      try { //Read the rpc request
        rpcRequest = buffer.newInstance(rpcRequestClass, conf);
      } catch (RpcServerException rse) { // lets tests inject failures.
        throw rse;
      } catch (Throwable t) { // includes runtime exception from newInstance
        LOG.warn("Unable to read call parameters for client " +
                 getHostAddress() + "on connection protocol " +
            this.protocolName + " for rpcKind " + header.getRpcKind(),  t);
        String err = "IPC server unable to read call parameters: "+ t.getMessage();
        throw new FatalRpcServerException(
            RpcErrorCodeProto.FATAL_DESERIALIZING_REQUEST, err);
      }
        
      TraceScope traceScope = null;
      if (header.hasTraceInfo()) {
        if (tracer != null) {
          // If the incoming RPC included tracing info, always continue the
          // trace
          SpanId parentSpanId = new SpanId(
              header.getTraceInfo().getTraceId(),
              header.getTraceInfo().getParentId());
          traceScope = tracer.newScope(
              RpcClientUtil.toTraceName(rpcRequest.toString()),
              parentSpanId);
          traceScope.detach();
        }
      }

      if (alignmentContext != null) {
        // Check incoming RPC request's state.
        alignmentContext.receiveRequestState(header);
      }

      CallerContext callerContext = null;
      if (header.hasCallerContext()) {
        callerContext =
            new CallerContext.Builder(header.getCallerContext().getContext())
                .setSignature(header.getCallerContext().getSignature()
                    .toByteArray())
                .build();
      }

      RpcCall call = new RpcCall(this, header.getCallId(),
          header.getRetryCount(), rpcRequest,
          ProtoUtil.convert(header.getRpcKind()),
          header.getClientId().toByteArray(), traceScope, callerContext);

      // Save the priority level assignment by the scheduler
      call.setPriorityLevel(callQueue.getPriorityLevel(call));

      try {
        internalQueueCall(call);
      } catch (RpcServerException rse) {
        throw rse;
      } catch (IOException ioe) {
        throw new FatalRpcServerException(
            RpcErrorCodeProto.ERROR_RPC_SERVER, ioe);
      }
      incRpcCount();  // Increment the rpc count
    }

    /**
     * Establish RPC connection setup by negotiating SASL if required, then
     * reading and authorizing the connection header
     * @param header - RPC header
     * @param buffer - stream to request payload
     * @throws RpcServerException - setup failed due to SASL
     *         negotiation failure, premature or invalid connection context,
     *         or other state errors. This exception needs to be sent to the 
     *         client.
     * @throws IOException - failed to send a response back to the client
     * @throws InterruptedException
     */
    private void processRpcOutOfBandRequest(RpcRequestHeaderProto header,
        RpcWritable.Buffer buffer) throws RpcServerException,
            IOException, InterruptedException {
      final int callId = header.getCallId();
      if (callId == CONNECTION_CONTEXT_CALL_ID) {
        // SASL must be established prior to connection context
        if (authProtocol == AuthProtocol.SASL && !saslContextEstablished) {
          throw new FatalRpcServerException(
              RpcErrorCodeProto.FATAL_INVALID_RPC_HEADER,
              "Connection header sent during SASL negotiation");
        }
        // read and authorize the user
        processConnectionContext(buffer);
      } else if (callId == AuthProtocol.SASL.callId) {
        // if client was switched to simple, ignore first SASL message
        if (authProtocol != AuthProtocol.SASL) {
          throw new FatalRpcServerException(
              RpcErrorCodeProto.FATAL_INVALID_RPC_HEADER,
              "SASL protocol not requested by client");
        }
        saslReadAndProcess(buffer);
      } else if (callId == PING_CALL_ID) {
        LOG.debug("Received ping message");
      } else {
        throw new FatalRpcServerException(
            RpcErrorCodeProto.FATAL_INVALID_RPC_HEADER,
            "Unknown out of band call #" + callId);
      }
    }    

    /**
     * Authorize proxy users to access this server
     * @throws RpcServerException - user is not allowed to proxy
     */
    private void authorizeConnection() throws RpcServerException {
      try {
        // If auth method is TOKEN, the token was obtained by the
        // real user for the effective user, therefore not required to
        // authorize real user. doAs is allowed only for simple or kerberos
        // authentication
        if (user != null && user.getRealUser() != null
            && (authMethod != AuthMethod.TOKEN)) {
          ProxyUsers.authorize(user, this.getHostAddress());
        }
        authorize(user, protocolName, getHostInetAddress());
        if (LOG.isDebugEnabled()) {
          LOG.debug("Successfully authorized " + connectionContext);
        }
        rpcMetrics.incrAuthorizationSuccesses();
      } catch (AuthorizationException ae) {
        LOG.info("Connection from " + this
            + " for protocol " + connectionContext.getProtocol()
            + " is unauthorized for user " + user);
        rpcMetrics.incrAuthorizationFailures();
        throw new FatalRpcServerException(
            RpcErrorCodeProto.FATAL_UNAUTHORIZED, ae);
      }
    }
    
    /**
     * Decode the a protobuf from the given input stream 
     * @return Message - decoded protobuf
     * @throws RpcServerException - deserialization failed
     */
    @SuppressWarnings("unchecked")
    <T extends Message> T getMessage(Message message,
        RpcWritable.Buffer buffer) throws RpcServerException {
      try {
        return (T)buffer.getValue(message);
      } catch (Exception ioe) {
        Class<?> protoClass = message.getClass();
        throw new FatalRpcServerException(
            RpcErrorCodeProto.FATAL_DESERIALIZING_REQUEST,
            "Error decoding " + protoClass.getSimpleName() + ": "+ ioe);
      }
    }

    // ipc reader threads should invoke this directly, whereas handlers
    // must invoke call.sendResponse to allow lifecycle management of
    // external, postponed, deferred calls, etc.
    private void sendResponse(RpcCall call) throws IOException {
      responder.doRespond(call);
    }

    /**
     * Get service class for connection
     * @return the serviceClass
     */
    public int getServiceClass() {
      return serviceClass;
    }

    /**
     * Set service class for connection
     * @param serviceClass the serviceClass to set
     */
    public void setServiceClass(int serviceClass) {
      this.serviceClass = serviceClass;
    }

    private synchronized void close() {
      disposeSasl();
      data = null;
      dataLengthBuffer = null;
      if (!channel.isOpen())
        return;
      try {socket.shutdownOutput();} catch(Exception e) {
        LOG.debug("Ignoring socket shutdown exception", e);
      }
      if (channel.isOpen()) {
        IOUtils.cleanup(null, channel);
      }
      IOUtils.cleanup(null, socket);
    }
  }

  public void queueCall(Call call) throws IOException, InterruptedException {
    // external non-rpc calls don't need server exception wrapper.
    try {
      internalQueueCall(call);
    } catch (RpcServerException rse) {
      throw (IOException)rse.getCause();
    }
  }

  private void internalQueueCall(Call call)
      throws IOException, InterruptedException {
    try {
      callQueue.put(call); // queue the call; maybe blocked here
    } catch (CallQueueOverflowException cqe) {
      // If rpc scheduler indicates back off based on performance degradation
      // such as response time or rpc queue is full, we will ask the client
      // to back off by throwing RetriableException. Whether the client will
      // honor RetriableException and retry depends the client and its policy.
      // For example, IPC clients using FailoverOnNetworkExceptionRetry handle
      // RetriableException.
      rpcMetrics.incrClientBackoff();
      // unwrap retriable exception.
      throw cqe.getCause();
    }
  }

  /** Handles queued calls . */
  private class Handler extends Thread {
    public Handler(int instanceNumber) {
      this.setDaemon(true);
      this.setName("IPC Server handler "+ instanceNumber + " on " + port);
    }

    @Override
    public void run() {
      LOG.debug(Thread.currentThread().getName() + ": starting");
      SERVER.set(Server.this);
      while (running) {
        TraceScope traceScope = null;
        try {
          final Call call = callQueue.take(); // pop the queue; maybe blocked here
          if (LOG.isDebugEnabled()) {
            LOG.debug(Thread.currentThread().getName() + ": " + call + " for RpcKind " + call.rpcKind);
          }
          CurCall.set(call);
          if (call.traceScope != null) {
            call.traceScope.reattach();
            traceScope = call.traceScope;
            traceScope.getSpan().addTimelineAnnotation("called");
          }
          // always update the current call context
          CallerContext.setCurrent(call.callerContext);
          UserGroupInformation remoteUser = call.getRemoteUser();
          if (remoteUser != null) {
            remoteUser.doAs(call);
          } else {
            call.run();
          }
        } catch (InterruptedException e) {
          if (running) {                          // unexpected -- log it
            LOG.info(Thread.currentThread().getName() + " unexpectedly interrupted", e);
            if (traceScope != null) {
              traceScope.getSpan().addTimelineAnnotation("unexpectedly interrupted: " +
                  StringUtils.stringifyException(e));
            }
          }
        } catch (Exception e) {
          LOG.info(Thread.currentThread().getName() + " caught an exception", e);
          if (traceScope != null) {
            traceScope.getSpan().addTimelineAnnotation("Exception: " +
                StringUtils.stringifyException(e));
          }
        } finally {
          CurCall.set(null);
          IOUtils.cleanupWithLogger(LOG, traceScope);
        }
      }
      LOG.debug(Thread.currentThread().getName() + ": exiting");
    }

  }

  @VisibleForTesting
  void logException(Logger logger, Throwable e, Call call) {
    if (exceptionsHandler.isSuppressedLog(e.getClass())) {
      return; // Log nothing.
    }

    final String logMsg = Thread.currentThread().getName() + ", call " + call;
    if (exceptionsHandler.isTerseLog(e.getClass())) {
      // Don't log the whole stack trace. Way too noisy!
      logger.info(logMsg + ": " + e);
    } else if (e instanceof RuntimeException || e instanceof Error) {
      // These exception types indicate something is probably wrong
      // on the server side, as opposed to just a normal exceptional
      // result.
      logger.warn(logMsg, e);
    } else {
      logger.info(logMsg, e);
    }
  }
  
  protected Server(String bindAddress, int port,
                  Class<? extends Writable> paramClass, int handlerCount, 
                  Configuration conf)
    throws IOException 
  {
    this(bindAddress, port, paramClass, handlerCount, -1, -1, conf, Integer
        .toString(port), null, null);
  }
  
  protected Server(String bindAddress, int port,
      Class<? extends Writable> rpcRequestClass, int handlerCount,
      int numReaders, int queueSizePerHandler, Configuration conf,
      String serverName, SecretManager<? extends TokenIdentifier> secretManager)
    throws IOException {
    this(bindAddress, port, rpcRequestClass, handlerCount, numReaders, 
        queueSizePerHandler, conf, serverName, secretManager, null);
  }
  
  /** 
   * Constructs a server listening on the named port and address.  Parameters passed must
   * be of the named class.  The <code>handlerCount</handlerCount> determines
   * the number of handler threads that will be used to process calls.
   * If queueSizePerHandler or numReaders are not -1 they will be used instead of parameters
   * from configuration. Otherwise the configuration will be picked up.
   * 
   * If rpcRequestClass is null then the rpcRequestClass must have been 
   * registered via {@link #registerProtocolEngine(RPC.RpcKind,
   *  Class, RPC.RpcInvoker)}
   * This parameter has been retained for compatibility with existing tests
   * and usage.
   */
  @SuppressWarnings("unchecked")
  protected Server(String bindAddress, int port,
      Class<? extends Writable> rpcRequestClass, int handlerCount,
      int numReaders, int queueSizePerHandler, Configuration conf,
      String serverName, SecretManager<? extends TokenIdentifier> secretManager,
      String portRangeConfig)
    throws IOException {
    this.bindAddress = bindAddress;
    this.conf = conf;
    this.portRangeConfig = portRangeConfig;
    this.port = port;
    this.rpcRequestClass = rpcRequestClass; 
    this.handlerCount = handlerCount;
    this.socketSendBufferSize = 0;
    this.serverName = serverName;
    this.maxDataLength = conf.getInt(CommonConfigurationKeys.IPC_MAXIMUM_DATA_LENGTH,
        CommonConfigurationKeys.IPC_MAXIMUM_DATA_LENGTH_DEFAULT);
    if (queueSizePerHandler != -1) {
      this.maxQueueSize = handlerCount * queueSizePerHandler;
    } else {
      this.maxQueueSize = handlerCount * conf.getInt(
          CommonConfigurationKeys.IPC_SERVER_HANDLER_QUEUE_SIZE_KEY,
          CommonConfigurationKeys.IPC_SERVER_HANDLER_QUEUE_SIZE_DEFAULT);      
    }
    this.maxRespSize = conf.getInt(
        CommonConfigurationKeys.IPC_SERVER_RPC_MAX_RESPONSE_SIZE_KEY,
        CommonConfigurationKeys.IPC_SERVER_RPC_MAX_RESPONSE_SIZE_DEFAULT);
    if (numReaders != -1) {
      this.readThreads = numReaders;
    } else {
      this.readThreads = conf.getInt(
          CommonConfigurationKeys.IPC_SERVER_RPC_READ_THREADS_KEY,
          CommonConfigurationKeys.IPC_SERVER_RPC_READ_THREADS_DEFAULT);
    }
    this.readerPendingConnectionQueue = conf.getInt(
        CommonConfigurationKeys.IPC_SERVER_RPC_READ_CONNECTION_QUEUE_SIZE_KEY,
        CommonConfigurationKeys.IPC_SERVER_RPC_READ_CONNECTION_QUEUE_SIZE_DEFAULT);

    // Setup appropriate callqueue
    final String prefix = getQueueClassPrefix();
    this.callQueue = new CallQueueManager<Call>(getQueueClass(prefix, conf),
        getSchedulerClass(prefix, conf),
        getClientBackoffEnable(prefix, conf), maxQueueSize, prefix, conf);

    this.secretManager = (SecretManager<TokenIdentifier>) secretManager;
    this.authorize = 
      conf.getBoolean(CommonConfigurationKeys.HADOOP_SECURITY_AUTHORIZATION, 
                      false);

    // configure supported authentications
    this.enabledAuthMethods = getAuthMethods(secretManager, conf);
    this.negotiateResponse = buildNegotiateResponse(enabledAuthMethods);
    
    // Start the listener here and let it bind to the port
    listener = new Listener();
    this.port = listener.getAddress().getPort();    
    connectionManager = new ConnectionManager();
    this.rpcMetrics = RpcMetrics.create(this, conf);
    this.rpcDetailedMetrics = RpcDetailedMetrics.create(this.port);
    this.tcpNoDelay = conf.getBoolean(
        CommonConfigurationKeysPublic.IPC_SERVER_TCPNODELAY_KEY,
        CommonConfigurationKeysPublic.IPC_SERVER_TCPNODELAY_DEFAULT);

    this.setLogSlowRPC(conf.getBoolean(
        CommonConfigurationKeysPublic.IPC_SERVER_LOG_SLOW_RPC,
        CommonConfigurationKeysPublic.IPC_SERVER_LOG_SLOW_RPC_DEFAULT));

    // Create the responder here
    responder = new Responder();
    
    if (secretManager != null || UserGroupInformation.isSecurityEnabled()) {
      SaslRpcServer.init(conf);
      saslPropsResolver = SaslPropertiesResolver.getInstance(conf);
    }
    
    this.exceptionsHandler.addTerseLoggingExceptions(StandbyException.class);
  }
  
  private RpcSaslProto buildNegotiateResponse(List<AuthMethod> authMethods)
      throws IOException {
    RpcSaslProto.Builder negotiateBuilder = RpcSaslProto.newBuilder();
    if (authMethods.contains(AuthMethod.SIMPLE) && authMethods.size() == 1) {
      // SIMPLE-only servers return success in response to negotiate
      negotiateBuilder.setState(SaslState.SUCCESS);
    } else {
      negotiateBuilder.setState(SaslState.NEGOTIATE);
      for (AuthMethod authMethod : authMethods) {
        SaslRpcServer saslRpcServer = new SaslRpcServer(authMethod);      
        SaslAuth.Builder builder = negotiateBuilder.addAuthsBuilder()
            .setMethod(authMethod.toString())
            .setMechanism(saslRpcServer.mechanism);
        if (saslRpcServer.protocol != null) {
          builder.setProtocol(saslRpcServer.protocol);
        }
        if (saslRpcServer.serverId != null) {
          builder.setServerId(saslRpcServer.serverId);
        }
      }
    }
    return negotiateBuilder.build();
  }

  // get the security type from the conf. implicitly include token support
  // if a secret manager is provided, or fail if token is the conf value but
  // there is no secret manager
  private List<AuthMethod> getAuthMethods(SecretManager<?> secretManager,
                                             Configuration conf) {
    AuthenticationMethod confAuthenticationMethod =
        SecurityUtil.getAuthenticationMethod(conf);        
    List<AuthMethod> authMethods = new ArrayList<AuthMethod>();
    if (confAuthenticationMethod == AuthenticationMethod.TOKEN) {
      if (secretManager == null) {
        throw new IllegalArgumentException(AuthenticationMethod.TOKEN +
            " authentication requires a secret manager");
      } 
    } else if (secretManager != null) {
      LOG.debug(AuthenticationMethod.TOKEN +
          " authentication enabled for secret manager");
      // most preferred, go to the front of the line!
      authMethods.add(AuthenticationMethod.TOKEN.getAuthMethod());
    }
    authMethods.add(confAuthenticationMethod.getAuthMethod());        
    
    LOG.debug("Server accepts auth methods:" + authMethods);
    return authMethods;
  }
  
  private void closeConnection(Connection connection) {
    connectionManager.close(connection);
  }

  /**
   * Setup response for the IPC Call.
   * 
   * @param call {@link Call} to which we are setting up the response
   * @param status of the IPC call
   * @param rv return value for the IPC Call, if the call was successful
   * @param errorClass error class, if the the call failed
   * @param error error message, if the call failed
   * @throws IOException
   */
  private void setupResponse(
      RpcCall call, RpcStatusProto status, RpcErrorCodeProto erCode,
      Writable rv, String errorClass, String error)
          throws IOException {
    // fatal responses will cause the reader to close the connection.
    if (status == RpcStatusProto.FATAL) {
      call.connection.setShouldClose();
    }
    RpcResponseHeaderProto.Builder headerBuilder =
        RpcResponseHeaderProto.newBuilder();
    headerBuilder.setClientId(ByteString.copyFrom(call.clientId));
    headerBuilder.setCallId(call.callId);
    headerBuilder.setRetryCount(call.retryCount);
    headerBuilder.setStatus(status);
    headerBuilder.setServerIpcVersionNum(CURRENT_VERSION);
    if(alignmentContext != null) {
      alignmentContext.updateResponseState(headerBuilder);
    }

    if (status == RpcStatusProto.SUCCESS) {
      RpcResponseHeaderProto header = headerBuilder.build();
      try {
        setupResponse(call, header, rv);
      } catch (Throwable t) {
        LOG.warn("Error serializing call response for call " + call, t);
        // Call back to same function - this is OK since the
        // buffer is reset at the top, and since status is changed
        // to ERROR it won't infinite loop.
        setupResponse(call, RpcStatusProto.ERROR,
            RpcErrorCodeProto.ERROR_SERIALIZING_RESPONSE,
            null, t.getClass().getName(),
            StringUtils.stringifyException(t));
        return;
      }
    } else { // Rpc Failure
      headerBuilder.setExceptionClassName(errorClass);
      headerBuilder.setErrorMsg(error);
      headerBuilder.setErrorDetail(erCode);
      setupResponse(call, headerBuilder.build(), null);
    }
  }

  private void setupResponse(RpcCall call,
      RpcResponseHeaderProto header, Writable rv) throws IOException {
    final byte[] response;
    if (rv == null || (rv instanceof RpcWritable.ProtobufWrapper)) {
      response = setupResponseForProtobuf(header, rv);
    } else {
      response = setupResponseForWritable(header, rv);
    }
    if (response.length > maxRespSize) {
      LOG.warn("Large response size " + response.length + " for call "
          + call.toString());
    }
    call.setResponse(ByteBuffer.wrap(response));
  }

  private byte[] setupResponseForWritable(
      RpcResponseHeaderProto header, Writable rv) throws IOException {
    ResponseBuffer buf = responseBuffer.get().reset();
    try {
      RpcWritable.wrap(header).writeTo(buf);
      if (rv != null) {
        RpcWritable.wrap(rv).writeTo(buf);
      }
      return buf.toByteArray();
    } finally {
      // Discard a large buf and reset it back to smaller size
      // to free up heap.
      if (buf.capacity() > maxRespSize) {
        buf.setCapacity(INITIAL_RESP_BUF_SIZE);
      }
    }
  }


  // writing to a pre-allocated array is the most efficient way to construct
  // a protobuf response.
  private byte[] setupResponseForProtobuf(
      RpcResponseHeaderProto header, Writable rv) throws IOException {
    Message payload = (rv != null)
        ? ((RpcWritable.ProtobufWrapper)rv).getMessage() : null;
    int length = getDelimitedLength(header);
    if (payload != null) {
      length += getDelimitedLength(payload);
    }
    byte[] buf = new byte[length + 4];
    CodedOutputStream cos = CodedOutputStream.newInstance(buf);
    // the stream only supports little endian ints
    cos.writeRawByte((byte)((length >>> 24) & 0xFF));
    cos.writeRawByte((byte)((length >>> 16) & 0xFF));
    cos.writeRawByte((byte)((length >>>  8) & 0xFF));
    cos.writeRawByte((byte)((length >>>  0) & 0xFF));
    cos.writeRawVarint32(header.getSerializedSize());
    header.writeTo(cos);
    if (payload != null) {
      cos.writeRawVarint32(payload.getSerializedSize());
      payload.writeTo(cos);
    }
    return buf;
  }

  private static int getDelimitedLength(Message message) {
    int length = message.getSerializedSize();
    return length + CodedOutputStream.computeRawVarint32Size(length);
  }

  /**
   * Setup response for the IPC Call on Fatal Error from a 
   * client that is using old version of Hadoop.
   * The response is serialized using the previous protocol's response
   * layout.
   * 
   * @param response buffer to serialize the response into
   * @param call {@link Call} to which we are setting up the response
   * @param rv return value for the IPC Call, if the call was successful
   * @param errorClass error class, if the the call failed
   * @param error error message, if the call failed
   * @throws IOException
   */
  private void setupResponseOldVersionFatal(ByteArrayOutputStream response, 
                             RpcCall call,
                             Writable rv, String errorClass, String error) 
  throws IOException {
    final int OLD_VERSION_FATAL_STATUS = -1;
    response.reset();
    DataOutputStream out = new DataOutputStream(response);
    out.writeInt(call.callId);                // write call id
    out.writeInt(OLD_VERSION_FATAL_STATUS);   // write FATAL_STATUS
    WritableUtils.writeString(out, errorClass);
    WritableUtils.writeString(out, error);
    call.setResponse(ByteBuffer.wrap(response.toByteArray()));
  }

  private void wrapWithSasl(RpcCall call) throws IOException {
    if (call.connection.saslServer != null) {
      byte[] token = call.rpcResponse.array();
      // synchronization may be needed since there can be multiple Handler
      // threads using saslServer to wrap responses.
      synchronized (call.connection.saslServer) {
        token = call.connection.saslServer.wrap(token, 0, token.length);
      }
      if (LOG.isDebugEnabled())
        LOG.debug("Adding saslServer wrapped token of size " + token.length
            + " as call response.");
      // rebuild with sasl header and payload
      RpcResponseHeaderProto saslHeader = RpcResponseHeaderProto.newBuilder()
          .setCallId(AuthProtocol.SASL.callId)
          .setStatus(RpcStatusProto.SUCCESS)
          .build();
      RpcSaslProto saslMessage = RpcSaslProto.newBuilder()
          .setState(SaslState.WRAP)
          .setToken(ByteString.copyFrom(token))
          .build();
      setupResponse(call, saslHeader, RpcWritable.wrap(saslMessage));
    }
  }
  
  Configuration getConf() {
    return conf;
  }
  
  /** Sets the socket buffer size used for responding to RPCs */
  public void setSocketSendBufSize(int size) { this.socketSendBufferSize = size; }

  public void setTracer(Tracer t) {
    this.tracer = t;
  }

  /** Starts the service.  Must be called before any calls will be handled. */
  public synchronized void start() {
    responder.start();
    listener.start();
    handlers = new Handler[handlerCount];
    
    for (int i = 0; i < handlerCount; i++) {
      handlers[i] = new Handler(i);
      handlers[i].start();
    }
  }

  /** Stops the service.  No new calls will be handled after this is called. */
  public synchronized void stop() {
    LOG.info("Stopping server on " + port);
    running = false;
    if (handlers != null) {
      for (int i = 0; i < handlerCount; i++) {
        if (handlers[i] != null) {
          handlers[i].interrupt();
        }
      }
    }
    listener.interrupt();
    listener.doStop();
    responder.interrupt();
    notifyAll();
    this.rpcMetrics.shutdown();
    this.rpcDetailedMetrics.shutdown();
  }

  /** Wait for the server to be stopped.
   * Does not wait for all subthreads to finish.
   *  See {@link #stop()}.
   */
  public synchronized void join() throws InterruptedException {
    while (running) {
      wait();
    }
  }

  /**
   * Return the socket (ip+port) on which the RPC server is listening to.
   * @return the socket (ip+port) on which the RPC server is listening to.
   */
  public synchronized InetSocketAddress getListenerAddress() {
    return listener.getAddress();
  }
  
  /** 
   * Called for each call. 
   * @deprecated Use  {@link #call(RPC.RpcKind, String,
   *  Writable, long)} instead
   */
  @Deprecated
  public Writable call(Writable param, long receiveTime) throws Exception {
    return call(RPC.RpcKind.RPC_BUILTIN, null, param, receiveTime);
  }
  
  /** Called for each call. */
  public abstract Writable call(RPC.RpcKind rpcKind, String protocol,
      Writable param, long receiveTime) throws Exception;
  
  /**
   * Authorize the incoming client connection.
   * 
   * @param user client user
   * @param protocolName - the protocol
   * @param addr InetAddress of incoming connection
   * @throws AuthorizationException when the client isn't authorized to talk the protocol
   */
  private void authorize(UserGroupInformation user, String protocolName,
      InetAddress addr) throws AuthorizationException {
    if (authorize) {
      if (protocolName == null) {
        throw new AuthorizationException("Null protocol not authorized");
      }
      Class<?> protocol = null;
      try {
        protocol = getProtocolClass(protocolName, getConf());
      } catch (ClassNotFoundException cfne) {
        throw new AuthorizationException("Unknown protocol: " + 
                                         protocolName);
      }
      serviceAuthorizationManager.authorize(user, protocol, getConf(), addr);
    }
  }
  
  /**
   * Get the port on which the IPC Server is listening for incoming connections.
   * This could be an ephemeral port too, in which case we return the real
   * port on which the Server has bound.
   * @return port on which IPC Server is listening
   */
  public int getPort() {
    return port;
  }
  
  /**
   * The number of open RPC conections
   * @return the number of open rpc connections
   */
  public int getNumOpenConnections() {
    return connectionManager.size();
  }

  /**
   * Get the NumOpenConnections/User.
   */
  public String getNumOpenConnectionsPerUser() {
    ObjectMapper mapper = new ObjectMapper();
    try {
      return mapper
          .writeValueAsString(connectionManager.getUserToConnectionsMap());
    } catch (IOException ignored) {
    }
    return null;
  }

  /**
   * The number of RPC connections dropped due to
   * too many connections.
   * @return the number of dropped rpc connections
   */
  public long getNumDroppedConnections() {
    return connectionManager.getDroppedConnections();

  }

  /**
   * The number of rpc calls in the queue.
   * @return The number of rpc calls in the queue.
   */
  public int getCallQueueLen() {
    return callQueue.size();
  }

  public boolean isClientBackoffEnabled() {
    return callQueue.isClientBackoffEnabled();
  }

  public void setClientBackoffEnabled(boolean value) {
    callQueue.setClientBackoffEnabled(value);
  }

  /**
   * The maximum size of the rpc call queue of this server.
   * @return The maximum size of the rpc call queue.
   */
  public int getMaxQueueSize() {
    return maxQueueSize;
  }

  /**
   * The number of reader threads for this server.
   * @return The number of reader threads.
   */
  public int getNumReaders() {
    return readThreads;
  }

  /**
   * When the read or write buffer size is larger than this limit, i/o will be 
   * done in chunks of this size. Most RPC requests and responses would be
   * be smaller.
   */
  private static int NIO_BUFFER_LIMIT = 8*1024; //should not be more than 64KB.
  
  /**
   * This is a wrapper around {@link WritableByteChannel#write(ByteBuffer)}.
   * If the amount of data is large, it writes to channel in smaller chunks. 
   * This is to avoid jdk from creating many direct buffers as the size of 
   * buffer increases. This also minimizes extra copies in NIO layer
   * as a result of multiple write operations required to write a large 
   * buffer.  
   *
   * @see WritableByteChannel#write(ByteBuffer)
   */
  private int channelWrite(WritableByteChannel channel, 
                           ByteBuffer buffer) throws IOException {
    
    int count =  (buffer.remaining() <= NIO_BUFFER_LIMIT) ?
                 channel.write(buffer) : channelIO(null, channel, buffer);
    if (count > 0) {
      rpcMetrics.incrSentBytes(count);
    }
    return count;
  }
  
  
  /**
   * This is a wrapper around {@link ReadableByteChannel#read(ByteBuffer)}.
   * If the amount of data is large, it writes to channel in smaller chunks. 
   * This is to avoid jdk from creating many direct buffers as the size of 
   * ByteBuffer increases. There should not be any performance degredation.
   * 
   * @see ReadableByteChannel#read(ByteBuffer)
   */
  private int channelRead(ReadableByteChannel channel, 
                          ByteBuffer buffer) throws IOException {
    
    int count = (buffer.remaining() <= NIO_BUFFER_LIMIT) ?
                channel.read(buffer) : channelIO(channel, null, buffer);
    if (count > 0) {
      rpcMetrics.incrReceivedBytes(count);
    }
    return count;
  }
  
  /**
   * Helper for {@link #channelRead(ReadableByteChannel, ByteBuffer)}
   * and {@link #channelWrite(WritableByteChannel, ByteBuffer)}. Only
   * one of readCh or writeCh should be non-null.
   * 
   * @see #channelRead(ReadableByteChannel, ByteBuffer)
   * @see #channelWrite(WritableByteChannel, ByteBuffer)
   */
  private static int channelIO(ReadableByteChannel readCh, 
                               WritableByteChannel writeCh,
                               ByteBuffer buf) throws IOException {
    
    int originalLimit = buf.limit();
    int initialRemaining = buf.remaining();
    int ret = 0;
    
    while (buf.remaining() > 0) {
      try {
        int ioSize = Math.min(buf.remaining(), NIO_BUFFER_LIMIT);
        buf.limit(buf.position() + ioSize);
        
        ret = (readCh == null) ? writeCh.write(buf) : readCh.read(buf); 
        
        if (ret < ioSize) {
          break;
        }

      } finally {
        buf.limit(originalLimit);        
      }
    }

    int nBytes = initialRemaining - buf.remaining(); 
    return (nBytes > 0) ? nBytes : ret;
  }
  
  private class ConnectionManager {
    final private AtomicInteger count = new AtomicInteger();
    final private AtomicLong droppedConnections = new AtomicLong();
    final private Set<Connection> connections;
    /* Map to maintain the statistics per User */
    final private Map<String, Integer> userToConnectionsMap;
    final private Object userToConnectionsMapLock = new Object();

    final private Timer idleScanTimer;
    final private int idleScanThreshold;
    final private int idleScanInterval;
    final private int maxIdleTime;
    final private int maxIdleToClose;
    final private int maxConnections;
    
    ConnectionManager() {
      this.idleScanTimer = new Timer(
          "IPC Server idle connection scanner for port " + getPort(), true);
      this.idleScanThreshold = conf.getInt(
          CommonConfigurationKeysPublic.IPC_CLIENT_IDLETHRESHOLD_KEY,
          CommonConfigurationKeysPublic.IPC_CLIENT_IDLETHRESHOLD_DEFAULT);
      this.idleScanInterval = conf.getInt(
          CommonConfigurationKeys.IPC_CLIENT_CONNECTION_IDLESCANINTERVAL_KEY,
          CommonConfigurationKeys.IPC_CLIENT_CONNECTION_IDLESCANINTERVAL_DEFAULT);
      this.maxIdleTime = 2 * conf.getInt(
          CommonConfigurationKeysPublic.IPC_CLIENT_CONNECTION_MAXIDLETIME_KEY,
          CommonConfigurationKeysPublic.IPC_CLIENT_CONNECTION_MAXIDLETIME_DEFAULT);
      this.maxIdleToClose = conf.getInt(
          CommonConfigurationKeysPublic.IPC_CLIENT_KILL_MAX_KEY,
          CommonConfigurationKeysPublic.IPC_CLIENT_KILL_MAX_DEFAULT);
      this.maxConnections = conf.getInt(
          CommonConfigurationKeysPublic.IPC_SERVER_MAX_CONNECTIONS_KEY,
          CommonConfigurationKeysPublic.IPC_SERVER_MAX_CONNECTIONS_DEFAULT);
      // create a set with concurrency -and- a thread-safe iterator, add 2
      // for listener and idle closer threads
      this.connections = Collections.newSetFromMap(
          new ConcurrentHashMap<Connection,Boolean>(
              maxQueueSize, 0.75f, readThreads+2));
      this.userToConnectionsMap = new ConcurrentHashMap<>();
    }

    private boolean add(Connection connection) {
      boolean added = connections.add(connection);
      if (added) {
        count.getAndIncrement();
      }
      return added;
    }
    
    private boolean remove(Connection connection) {
      boolean removed = connections.remove(connection);
      if (removed) {
        count.getAndDecrement();
      }
      return removed;
    }

    void incrUserConnections(String user) {
      synchronized (userToConnectionsMapLock) {
        Integer count = userToConnectionsMap.get(user);
        if (count == null) {
          count = 1;
        } else {
          count++;
        }
        userToConnectionsMap.put(user, count);
      }
    }

    void decrUserConnections(String user) {
      synchronized (userToConnectionsMapLock) {
        Integer count = userToConnectionsMap.get(user);
        if (count == null) {
          return;
        } else {
          count--;
        }
        if (count == 0) {
          userToConnectionsMap.remove(user);
        } else {
          userToConnectionsMap.put(user, count);
        }
      }
    }

    Map<String, Integer> getUserToConnectionsMap() {
      return userToConnectionsMap;
    }


    long getDroppedConnections() {
      return droppedConnections.get();
    }

    int size() {
      return count.get();
    }

    boolean isFull() {
      // The check is disabled when maxConnections <= 0.
      return ((maxConnections > 0) && (size() >= maxConnections));
    }

    Connection[] toArray() {
      return connections.toArray(new Connection[0]);
    }

    Connection register(SocketChannel channel) {
      if (isFull()) {
        return null;
      }
      Connection connection = new Connection(channel, Time.now());
      add(connection);
      if (LOG.isDebugEnabled()) {
        LOG.debug("Server connection from " + connection +
            "; # active connections: " + size() +
            "; # queued calls: " + callQueue.size());
      }      
      return connection;
    }
    
    boolean close(Connection connection) {
      boolean exists = remove(connection);
      if (exists) {
        if (LOG.isDebugEnabled()) {
          LOG.debug(Thread.currentThread().getName() +
              ": disconnecting client " + connection +
              ". Number of active connections: "+ size());
        }
        // only close if actually removed to avoid double-closing due
        // to possible races
        connection.close();
        // Remove authorized users only
        if (connection.user != null && connection.connectionContextRead) {
          decrUserConnections(connection.user.getShortUserName());
        }
      }
      return exists;
    }
    
    // synch'ed to avoid explicit invocation upon OOM from colliding with
    // timer task firing
    synchronized void closeIdle(boolean scanAll) {
      long minLastContact = Time.now() - maxIdleTime;
      // concurrent iterator might miss new connections added
      // during the iteration, but that's ok because they won't
      // be idle yet anyway and will be caught on next scan
      int closed = 0;
      for (Connection connection : connections) {
        // stop if connections dropped below threshold unless scanning all
        if (!scanAll && size() < idleScanThreshold) {
          break;
        }
        // stop if not scanning all and max connections are closed
        if (connection.isIdle() &&
            connection.getLastContact() < minLastContact &&
            close(connection) &&
            !scanAll && (++closed == maxIdleToClose)) {
          break;
        }
      }
    }
    
    void closeAll() {
      // use a copy of the connections to be absolutely sure the concurrent
      // iterator doesn't miss a connection
      for (Connection connection : toArray()) {
        close(connection);
      }
    }
    
    void startIdleScan() {
      scheduleIdleScanTask();
    }
    
    void stopIdleScan() {
      idleScanTimer.cancel();
    }
    
    private void scheduleIdleScanTask() {
      if (!running) {
        return;
      }
      TimerTask idleScanTask = new TimerTask(){
        @Override
        public void run() {
          if (!running) {
            return;
          }
          if (LOG.isDebugEnabled()) {
            LOG.debug(Thread.currentThread().getName()+": task running");
          }
          try {
            closeIdle(false);
          } finally {
            // explicitly reschedule so next execution occurs relative
            // to the end of this scan, not the beginning
            scheduleIdleScanTask();
          }
        }
      };
      idleScanTimer.schedule(idleScanTask, idleScanInterval);
    }
  }

  public String getServerName() {
    return serverName;
  }
}<|MERGE_RESOLUTION|>--- conflicted
+++ resolved
@@ -140,15 +140,12 @@
   private RpcSaslProto negotiateResponse;
   private ExceptionsHandler exceptionsHandler = new ExceptionsHandler();
   private Tracer tracer;
-<<<<<<< HEAD
   private AlignmentContext alignmentContext;
-=======
   /**
    * Logical name of the server used in metrics and monitor.
    */
   private final String serverName;
->>>>>>> 96c843f6
-  
+
   /**
    * Add exception classes for which server won't log stack traces.
    *
