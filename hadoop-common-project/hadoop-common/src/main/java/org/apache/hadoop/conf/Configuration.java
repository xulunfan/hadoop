/**
 * Licensed to the Apache Software Foundation (ASF) under one
 * or more contributor license agreements.  See the NOTICE file
 * distributed with this work for additional information
 * regarding copyright ownership.  The ASF licenses this file
 * to you under the Apache License, Version 2.0 (the
 * "License"); you may not use this file except in compliance
 * with the License.  You may obtain a copy of the License at
 *
 *     http://www.apache.org/licenses/LICENSE-2.0
 *
 * Unless required by applicable law or agreed to in writing, software
 * distributed under the License is distributed on an "AS IS" BASIS,
 * WITHOUT WARRANTIES OR CONDITIONS OF ANY KIND, either express or implied.
 * See the License for the specific language governing permissions and
 * limitations under the License.
 */

package org.apache.hadoop.conf;

import java.io.BufferedInputStream;
import java.io.DataInput;
import java.io.DataOutput;
import java.io.File;
import java.io.FileInputStream;
import java.io.IOException;
import java.io.InputStream;
import java.io.InputStreamReader;
import java.io.OutputStream;
import java.io.OutputStreamWriter;
import java.io.Reader;
import java.io.Writer;
import java.lang.ref.WeakReference;
import java.net.InetSocketAddress;
import java.net.URL;
import java.util.ArrayList;
import java.util.Arrays;
import java.util.Collection;
import java.util.Collections;
import java.util.Enumeration;
import java.util.HashMap;
import java.util.HashSet;
import java.util.Iterator;
import java.util.LinkedList;
import java.util.List;
import java.util.ListIterator;
import java.util.Map;
import java.util.Map.Entry;
import java.util.Properties;
import java.util.Set;
import java.util.StringTokenizer;
import java.util.WeakHashMap;
import java.util.concurrent.CopyOnWriteArrayList;
import java.util.regex.Matcher;
import java.util.regex.Pattern;
import java.util.regex.PatternSyntaxException;
import java.util.concurrent.TimeUnit;
import java.util.concurrent.atomic.AtomicBoolean;
import java.util.concurrent.atomic.AtomicReference;

import javax.xml.parsers.DocumentBuilder;
import javax.xml.parsers.DocumentBuilderFactory;
import javax.xml.parsers.ParserConfigurationException;
import javax.xml.transform.Transformer;
import javax.xml.transform.TransformerException;
import javax.xml.transform.TransformerFactory;
import javax.xml.transform.dom.DOMSource;
import javax.xml.transform.stream.StreamResult;

import org.apache.commons.collections.map.UnmodifiableMap;
import org.apache.commons.logging.Log;
import org.apache.commons.logging.LogFactory;
import org.apache.hadoop.classification.InterfaceAudience;
import org.apache.hadoop.classification.InterfaceStability;
import org.apache.hadoop.fs.FileSystem;
import org.apache.hadoop.fs.Path;
import org.apache.hadoop.fs.CommonConfigurationKeys;
import org.apache.hadoop.io.Writable;
import org.apache.hadoop.io.WritableUtils;
import org.apache.hadoop.net.NetUtils;
import org.apache.hadoop.util.ReflectionUtils;
import org.apache.hadoop.util.StringInterner;
import org.apache.hadoop.util.StringUtils;
import org.codehaus.jackson.JsonFactory;
import org.codehaus.jackson.JsonGenerator;
import org.w3c.dom.DOMException;
import org.w3c.dom.Document;
import org.w3c.dom.Element;
import org.w3c.dom.Node;
import org.w3c.dom.NodeList;
import org.w3c.dom.Text;
import org.xml.sax.SAXException;

import com.google.common.base.Preconditions;

/** 
 * Provides access to configuration parameters.
 *
 * <h4 id="Resources">Resources</h4>
 *
 * <p>Configurations are specified by resources. A resource contains a set of
 * name/value pairs as XML data. Each resource is named by either a 
 * <code>String</code> or by a {@link Path}. If named by a <code>String</code>, 
 * then the classpath is examined for a file with that name.  If named by a 
 * <code>Path</code>, then the local filesystem is examined directly, without 
 * referring to the classpath.
 *
 * <p>Unless explicitly turned off, Hadoop by default specifies two 
 * resources, loaded in-order from the classpath: <ol>
 * <li><tt><a href="{@docRoot}/../core-default.html">core-default.xml</a>
 * </tt>: Read-only defaults for hadoop.</li>
 * <li><tt>core-site.xml</tt>: Site-specific configuration for a given hadoop
 * installation.</li>
 * </ol>
 * Applications may add additional resources, which are loaded
 * subsequent to these resources in the order they are added.
 * 
 * <h4 id="FinalParams">Final Parameters</h4>
 *
 * <p>Configuration parameters may be declared <i>final</i>. 
 * Once a resource declares a value final, no subsequently-loaded 
 * resource can alter that value.  
 * For example, one might define a final parameter with:
 * <tt><pre>
 *  &lt;property&gt;
 *    &lt;name&gt;dfs.hosts.include&lt;/name&gt;
 *    &lt;value&gt;/etc/hadoop/conf/hosts.include&lt;/value&gt;
 *    <b>&lt;final&gt;true&lt;/final&gt;</b>
 *  &lt;/property&gt;</pre></tt>
 *
 * Administrators typically define parameters as final in 
 * <tt>core-site.xml</tt> for values that user applications may not alter.
 *
 * <h4 id="VariableExpansion">Variable Expansion</h4>
 *
 * <p>Value strings are first processed for <i>variable expansion</i>. The
 * available properties are:<ol>
 * <li>Other properties defined in this Configuration; and, if a name is
 * undefined here,</li>
 * <li>Properties in {@link System#getProperties()}.</li>
 * </ol>
 *
 * <p>For example, if a configuration resource contains the following property
 * definitions: 
 * <tt><pre>
 *  &lt;property&gt;
 *    &lt;name&gt;basedir&lt;/name&gt;
 *    &lt;value&gt;/user/${<i>user.name</i>}&lt;/value&gt;
 *  &lt;/property&gt;
 *  
 *  &lt;property&gt;
 *    &lt;name&gt;tempdir&lt;/name&gt;
 *    &lt;value&gt;${<i>basedir</i>}/tmp&lt;/value&gt;
 *  &lt;/property&gt;</pre></tt>
 *
 * When <tt>conf.get("tempdir")</tt> is called, then <tt>${<i>basedir</i>}</tt>
 * will be resolved to another property in this Configuration, while
 * <tt>${<i>user.name</i>}</tt> would then ordinarily be resolved to the value
 * of the System property with that name.
 * By default, warnings will be given to any deprecated configuration 
 * parameters and these are suppressible by configuring
 * <tt>log4j.logger.org.apache.hadoop.conf.Configuration.deprecation</tt> in
 * log4j.properties file.
 */
@InterfaceAudience.Public
@InterfaceStability.Stable
public class Configuration implements Iterable<Map.Entry<String,String>>,
                                      Writable {
  private static final Log LOG =
    LogFactory.getLog(Configuration.class);

  private static final Log LOG_DEPRECATION =
    LogFactory.getLog("org.apache.hadoop.conf.Configuration.deprecation");

  private boolean quietmode = true;
  
  private static class Resource {
    private final Object resource;
    private final String name;
    
    public Resource(Object resource) {
      this(resource, resource.toString());
    }
    
    public Resource(Object resource, String name) {
      this.resource = resource;
      this.name = name;
    }
    
    public String getName(){
      return name;
    }
    
    public Object getResource() {
      return resource;
    }
    
    @Override
    public String toString() {
      return name;
    }
  }
  
  /**
   * List of configuration resources.
   */
  private ArrayList<Resource> resources = new ArrayList<Resource>();
  
  /**
   * The value reported as the setting resource when a key is set
   * by code rather than a file resource by dumpConfiguration.
   */
  static final String UNKNOWN_RESOURCE = "Unknown";


  /**
   * List of configuration parameters marked <b>final</b>. 
   */
  private Set<String> finalParameters = new HashSet<String>();
  
  private boolean loadDefaults = true;
  
  /**
   * Configuration objects
   */
  private static final WeakHashMap<Configuration,Object> REGISTRY = 
    new WeakHashMap<Configuration,Object>();
  
  /**
   * List of default Resources. Resources are loaded in the order of the list 
   * entries
   */
  private static final CopyOnWriteArrayList<String> defaultResources =
    new CopyOnWriteArrayList<String>();

  private static final Map<ClassLoader, Map<String, WeakReference<Class<?>>>>
    CACHE_CLASSES = new WeakHashMap<ClassLoader, Map<String, WeakReference<Class<?>>>>();

  /**
   * Sentinel value to store negative cache results in {@link #CACHE_CLASSES}.
   */
  private static final Class<?> NEGATIVE_CACHE_SENTINEL =
    NegativeCacheSentinel.class;

  /**
   * Stores the mapping of key to the resource which modifies or loads 
   * the key most recently
   */
  private HashMap<String, String[]> updatingResource;
 
  /**
   * Class to keep the information about the keys which replace the deprecated
   * ones.
   * 
   * This class stores the new keys which replace the deprecated keys and also
   * gives a provision to have a custom message for each of the deprecated key
   * that is being replaced. It also provides method to get the appropriate
   * warning message which can be logged whenever the deprecated key is used.
   */
  private static class DeprecatedKeyInfo {
    private final String[] newKeys;
    private final String customMessage;
    private final AtomicBoolean accessed = new AtomicBoolean(false);

    DeprecatedKeyInfo(String[] newKeys, String customMessage) {
      this.newKeys = newKeys;
      this.customMessage = customMessage;
    }

    /**
     * Method to provide the warning message. It gives the custom message if
     * non-null, and default message otherwise.
     * @param key the associated deprecated key.
     * @return message that is to be logged when a deprecated key is used.
     */
    private final String getWarningMessage(String key) {
      String warningMessage;
      if(customMessage == null) {
        StringBuilder message = new StringBuilder(key);
        String deprecatedKeySuffix = " is deprecated. Instead, use ";
        message.append(deprecatedKeySuffix);
        for (int i = 0; i < newKeys.length; i++) {
          message.append(newKeys[i]);
          if(i != newKeys.length-1) {
            message.append(", ");
          }
        }
        warningMessage = message.toString();
      }
      else {
        warningMessage = customMessage;
      }
      return warningMessage;
    }

    boolean getAndSetAccessed() {
      return accessed.getAndSet(true);
    }

    public void clearAccessed() {
      accessed.set(false);
    }
  }
  
  /**
   * A pending addition to the global set of deprecated keys.
   */
  public static class DeprecationDelta {
    private final String key;
    private final String[] newKeys;
    private final String customMessage;

    DeprecationDelta(String key, String[] newKeys, String customMessage) {
      Preconditions.checkNotNull(key);
      Preconditions.checkNotNull(newKeys);
      Preconditions.checkArgument(newKeys.length > 0);
      this.key = key;
      this.newKeys = newKeys;
      this.customMessage = customMessage;
    }

    public DeprecationDelta(String key, String newKey, String customMessage) {
      this(key, new String[] { newKey }, customMessage);
    }

    public DeprecationDelta(String key, String newKey) {
      this(key, new String[] { newKey }, null);
    }

    public String getKey() {
      return key;
    }

    public String[] getNewKeys() {
      return newKeys;
    }

    public String getCustomMessage() {
      return customMessage;
    }
  }

  /**
   * The set of all keys which are deprecated.
   *
   * DeprecationContext objects are immutable.
   */
  private static class DeprecationContext {
    /**
     * Stores the deprecated keys, the new keys which replace the deprecated keys
     * and custom message(if any provided).
     */
    private final Map<String, DeprecatedKeyInfo> deprecatedKeyMap;

    /**
     * Stores a mapping from superseding keys to the keys which they deprecate.
     */
    private final Map<String, String> reverseDeprecatedKeyMap;

    /**
     * Create a new DeprecationContext by copying a previous DeprecationContext
     * and adding some deltas.
     *
     * @param other   The previous deprecation context to copy, or null to start
     *                from nothing.
     * @param deltas  The deltas to apply.
     */
    @SuppressWarnings("unchecked")
    DeprecationContext(DeprecationContext other, DeprecationDelta[] deltas) {
      HashMap<String, DeprecatedKeyInfo> newDeprecatedKeyMap = 
        new HashMap<String, DeprecatedKeyInfo>();
      HashMap<String, String> newReverseDeprecatedKeyMap =
        new HashMap<String, String>();
      if (other != null) {
        for (Entry<String, DeprecatedKeyInfo> entry :
            other.deprecatedKeyMap.entrySet()) {
          newDeprecatedKeyMap.put(entry.getKey(), entry.getValue());
        }
        for (Entry<String, String> entry :
            other.reverseDeprecatedKeyMap.entrySet()) {
          newReverseDeprecatedKeyMap.put(entry.getKey(), entry.getValue());
        }
      }
      for (DeprecationDelta delta : deltas) {
        if (!newDeprecatedKeyMap.containsKey(delta.getKey())) {
          DeprecatedKeyInfo newKeyInfo =
            new DeprecatedKeyInfo(delta.getNewKeys(), delta.getCustomMessage());
          newDeprecatedKeyMap.put(delta.key, newKeyInfo);
          for (String newKey : delta.getNewKeys()) {
            newReverseDeprecatedKeyMap.put(newKey, delta.key);
          }
        }
      }
      this.deprecatedKeyMap =
        UnmodifiableMap.decorate(newDeprecatedKeyMap);
      this.reverseDeprecatedKeyMap =
        UnmodifiableMap.decorate(newReverseDeprecatedKeyMap);
    }

    Map<String, DeprecatedKeyInfo> getDeprecatedKeyMap() {
      return deprecatedKeyMap;
    }

    Map<String, String> getReverseDeprecatedKeyMap() {
      return reverseDeprecatedKeyMap;
    }
  }
  
  private static DeprecationDelta[] defaultDeprecations = 
    new DeprecationDelta[] {
      new DeprecationDelta("topology.script.file.name", 
        CommonConfigurationKeys.NET_TOPOLOGY_SCRIPT_FILE_NAME_KEY),
      new DeprecationDelta("topology.script.number.args", 
        CommonConfigurationKeys.NET_TOPOLOGY_SCRIPT_NUMBER_ARGS_KEY),
      new DeprecationDelta("hadoop.configured.node.mapping", 
        CommonConfigurationKeys.NET_TOPOLOGY_CONFIGURED_NODE_MAPPING_KEY),
      new DeprecationDelta("topology.node.switch.mapping.impl", 
        CommonConfigurationKeys.NET_TOPOLOGY_NODE_SWITCH_MAPPING_IMPL_KEY),
      new DeprecationDelta("dfs.df.interval", 
        CommonConfigurationKeys.FS_DF_INTERVAL_KEY),
      new DeprecationDelta("hadoop.native.lib", 
        CommonConfigurationKeys.IO_NATIVE_LIB_AVAILABLE_KEY),
      new DeprecationDelta("fs.default.name", 
        CommonConfigurationKeys.FS_DEFAULT_NAME_KEY),
      new DeprecationDelta("dfs.umaskmode",
        CommonConfigurationKeys.FS_PERMISSIONS_UMASK_KEY)
    };

<<<<<<< HEAD
  /**
   * The global DeprecationContext.
   */
  private static AtomicReference<DeprecationContext> deprecationContext =
      new AtomicReference<DeprecationContext>(
          new DeprecationContext(null, defaultDeprecations));

  /**
   * Adds a set of deprecated keys to the global deprecations.
   *
   * This method is lockless.  It works by means of creating a new
   * DeprecationContext based on the old one, and then atomically swapping in
   * the new context.  If someone else updated the context in between us reading
   * the old context and swapping in the new one, we try again until we win the
   * race.
   *
   * @param deltas   The deprecations to add.
   */
  public static void addDeprecations(DeprecationDelta[] deltas) {
    DeprecationContext prev, next;
    do {
      prev = deprecationContext.get();
      next = new DeprecationContext(prev, deltas);
    } while (!deprecationContext.compareAndSet(prev, next));
  }

  /**
=======
  /**
   * The global DeprecationContext.
   */
  private static AtomicReference<DeprecationContext> deprecationContext =
      new AtomicReference<DeprecationContext>(
          new DeprecationContext(null, defaultDeprecations));

  /**
   * Adds a set of deprecated keys to the global deprecations.
   *
   * This method is lockless.  It works by means of creating a new
   * DeprecationContext based on the old one, and then atomically swapping in
   * the new context.  If someone else updated the context in between us reading
   * the old context and swapping in the new one, we try again until we win the
   * race.
   *
   * @param deltas   The deprecations to add.
   */
  public static void addDeprecations(DeprecationDelta[] deltas) {
    DeprecationContext prev, next;
    do {
      prev = deprecationContext.get();
      next = new DeprecationContext(prev, deltas);
    } while (!deprecationContext.compareAndSet(prev, next));
  }

  /**
>>>>>>> 6266273c
   * Adds the deprecated key to the global deprecation map.
   * It does not override any existing entries in the deprecation map.
   * This is to be used only by the developers in order to add deprecation of
   * keys, and attempts to call this method after loading resources once,
   * would lead to <tt>UnsupportedOperationException</tt>
   * 
   * If a key is deprecated in favor of multiple keys, they are all treated as 
   * aliases of each other, and setting any one of them resets all the others 
   * to the new value.
   *
   * If you have multiple deprecation entries to add, it is more efficient to
   * use #addDeprecations(DeprecationDelta[] deltas) instead.
   * 
   * @param key
   * @param newKeys
   * @param customMessage
   * @deprecated use {@link #addDeprecation(String key, String newKey,
      String customMessage)} instead
   */
  @Deprecated
  public static void addDeprecation(String key, String[] newKeys,
      String customMessage) {
    addDeprecations(new DeprecationDelta[] {
      new DeprecationDelta(key, newKeys, customMessage)
    });
  }

  /**
   * Adds the deprecated key to the global deprecation map.
   * It does not override any existing entries in the deprecation map.
   * This is to be used only by the developers in order to add deprecation of
   * keys, and attempts to call this method after loading resources once,
   * would lead to <tt>UnsupportedOperationException</tt>
   * 
   * If you have multiple deprecation entries to add, it is more efficient to
   * use #addDeprecations(DeprecationDelta[] deltas) instead.
   *
   * @param key
   * @param newKey
   * @param customMessage
   */
  public static void addDeprecation(String key, String newKey,
	      String customMessage) {
	  addDeprecation(key, new String[] {newKey}, customMessage);
  }

  /**
   * Adds the deprecated key to the global deprecation map when no custom
   * message is provided.
   * It does not override any existing entries in the deprecation map.
   * This is to be used only by the developers in order to add deprecation of
   * keys, and attempts to call this method after loading resources once,
   * would lead to <tt>UnsupportedOperationException</tt>
   * 
   * If a key is deprecated in favor of multiple keys, they are all treated as 
   * aliases of each other, and setting any one of them resets all the others 
   * to the new value.
   * 
   * If you have multiple deprecation entries to add, it is more efficient to
   * use #addDeprecations(DeprecationDelta[] deltas) instead.
   *
   * @param key Key that is to be deprecated
   * @param newKeys list of keys that take up the values of deprecated key
   * @deprecated use {@link #addDeprecation(String key, String newKey)} instead
   */
  @Deprecated
  public static void addDeprecation(String key, String[] newKeys) {
    addDeprecation(key, newKeys, null);
  }
  
  /**
   * Adds the deprecated key to the global deprecation map when no custom
   * message is provided.
   * It does not override any existing entries in the deprecation map.
   * This is to be used only by the developers in order to add deprecation of
   * keys, and attempts to call this method after loading resources once,
   * would lead to <tt>UnsupportedOperationException</tt>
   * 
   * If you have multiple deprecation entries to add, it is more efficient to
   * use #addDeprecations(DeprecationDelta[] deltas) instead.
   *
   * @param key Key that is to be deprecated
   * @param newKey key that takes up the value of deprecated key
   */
  public static void addDeprecation(String key, String newKey) {
    addDeprecation(key, new String[] {newKey}, null);
  }
  
  /**
   * checks whether the given <code>key</code> is deprecated.
   * 
   * @param key the parameter which is to be checked for deprecation
   * @return <code>true</code> if the key is deprecated and 
   *         <code>false</code> otherwise.
   */
  public static boolean isDeprecated(String key) {
    return deprecationContext.get().getDeprecatedKeyMap().containsKey(key);
  }

  /**
   * Checks for the presence of the property <code>name</code> in the
   * deprecation map. Returns the first of the list of new keys if present
   * in the deprecation map or the <code>name</code> itself. If the property
   * is not presently set but the property map contains an entry for the
   * deprecated key, the value of the deprecated key is set as the value for
   * the provided property name.
   *
   * @param name the property name
   * @return the first property in the list of properties mapping
   *         the <code>name</code> or the <code>name</code> itself.
   */
  private String[] handleDeprecation(DeprecationContext deprecations,
      String name) {
    ArrayList<String > names = new ArrayList<String>();
	if (isDeprecated(name)) {
      DeprecatedKeyInfo keyInfo = deprecations.getDeprecatedKeyMap().get(name);
      warnOnceIfDeprecated(deprecations, name);
      for (String newKey : keyInfo.newKeys) {
        if(newKey != null) {
          names.add(newKey);
        }
      }
    }
    if(names.size() == 0) {
    	names.add(name);
    }
    for(String n : names) {
	  String deprecatedKey = deprecations.getReverseDeprecatedKeyMap().get(n);
	  if (deprecatedKey != null && !getOverlay().containsKey(n) &&
	      getOverlay().containsKey(deprecatedKey)) {
	    getProps().setProperty(n, getOverlay().getProperty(deprecatedKey));
	    getOverlay().setProperty(n, getOverlay().getProperty(deprecatedKey));
	  }
    }
    return names.toArray(new String[names.size()]);
  }
 
  private void handleDeprecation() {
    LOG.debug("Handling deprecation for all properties in config...");
    DeprecationContext deprecations = deprecationContext.get();
    Set<Object> keys = new HashSet<Object>();
    keys.addAll(getProps().keySet());
    for (Object item: keys) {
      LOG.debug("Handling deprecation for " + (String)item);
      handleDeprecation(deprecations, (String)item);
    }
  }
 
  static{
    //print deprecation warning if hadoop-site.xml is found in classpath
    ClassLoader cL = Thread.currentThread().getContextClassLoader();
    if (cL == null) {
      cL = Configuration.class.getClassLoader();
    }
    if(cL.getResource("hadoop-site.xml")!=null) {
      LOG.warn("DEPRECATED: hadoop-site.xml found in the classpath. " +
          "Usage of hadoop-site.xml is deprecated. Instead use core-site.xml, "
          + "mapred-site.xml and hdfs-site.xml to override properties of " +
          "core-default.xml, mapred-default.xml and hdfs-default.xml " +
          "respectively");
    }
    addDefaultResource("core-default.xml");
    addDefaultResource("core-site.xml");
  }
  
  private Properties properties;
  private Properties overlay;
  private ClassLoader classLoader;
  {
    classLoader = Thread.currentThread().getContextClassLoader();
    if (classLoader == null) {
      classLoader = Configuration.class.getClassLoader();
    }
  }
  
  /** A new configuration. */
  public Configuration() {
    this(true);
  }

  /** A new configuration where the behavior of reading from the default 
   * resources can be turned off.
   * 
   * If the parameter {@code loadDefaults} is false, the new instance
   * will not load resources from the default files. 
   * @param loadDefaults specifies whether to load from the default files
   */
  public Configuration(boolean loadDefaults) {
    this.loadDefaults = loadDefaults;
    updatingResource = new HashMap<String, String[]>();
    synchronized(Configuration.class) {
      REGISTRY.put(this, null);
    }
  }
  
  /** 
   * A new configuration with the same settings cloned from another.
   * 
   * @param other the configuration from which to clone settings.
   */
  @SuppressWarnings("unchecked")
  public Configuration(Configuration other) {
   this.resources = (ArrayList<Resource>) other.resources.clone();
   synchronized(other) {
     if (other.properties != null) {
       this.properties = (Properties)other.properties.clone();
     }

     if (other.overlay!=null) {
       this.overlay = (Properties)other.overlay.clone();
     }

     this.updatingResource = new HashMap<String, String[]>(other.updatingResource);
   }
   
    this.finalParameters = new HashSet<String>(other.finalParameters);
    synchronized(Configuration.class) {
      REGISTRY.put(this, null);
    }
    this.classLoader = other.classLoader;
    this.loadDefaults = other.loadDefaults;
    setQuietMode(other.getQuietMode());
  }
  
  /**
   * Add a default resource. Resources are loaded in the order of the resources 
   * added.
   * @param name file name. File should be present in the classpath.
   */
  public static synchronized void addDefaultResource(String name) {
    if(!defaultResources.contains(name)) {
      defaultResources.add(name);
      for(Configuration conf : REGISTRY.keySet()) {
        if(conf.loadDefaults) {
          conf.reloadConfiguration();
        }
      }
    }
  }

  /**
   * Add a configuration resource. 
   * 
   * The properties of this resource will override properties of previously 
   * added resources, unless they were marked <a href="#Final">final</a>. 
   * 
   * @param name resource to be added, the classpath is examined for a file 
   *             with that name.
   */
  public void addResource(String name) {
    addResourceObject(new Resource(name));
  }

  /**
   * Add a configuration resource. 
   * 
   * The properties of this resource will override properties of previously 
   * added resources, unless they were marked <a href="#Final">final</a>. 
   * 
   * @param url url of the resource to be added, the local filesystem is 
   *            examined directly to find the resource, without referring to 
   *            the classpath.
   */
  public void addResource(URL url) {
    addResourceObject(new Resource(url));
  }

  /**
   * Add a configuration resource. 
   * 
   * The properties of this resource will override properties of previously 
   * added resources, unless they were marked <a href="#Final">final</a>. 
   * 
   * @param file file-path of resource to be added, the local filesystem is
   *             examined directly to find the resource, without referring to 
   *             the classpath.
   */
  public void addResource(Path file) {
    addResourceObject(new Resource(file));
  }

  /**
   * Add a configuration resource. 
   * 
   * The properties of this resource will override properties of previously 
   * added resources, unless they were marked <a href="#Final">final</a>. 
   * 
   * WARNING: The contents of the InputStream will be cached, by this method. 
   * So use this sparingly because it does increase the memory consumption.
   * 
   * @param in InputStream to deserialize the object from. In will be read from
   * when a get or set is called next.  After it is read the stream will be
   * closed. 
   */
  public void addResource(InputStream in) {
    addResourceObject(new Resource(in));
  }

  /**
   * Add a configuration resource. 
   * 
   * The properties of this resource will override properties of previously 
   * added resources, unless they were marked <a href="#Final">final</a>. 
   * 
   * @param in InputStream to deserialize the object from.
   * @param name the name of the resource because InputStream.toString is not
   * very descriptive some times.  
   */
  public void addResource(InputStream in, String name) {
    addResourceObject(new Resource(in, name));
  }
  
  
  /**
   * Reload configuration from previously added resources.
   *
   * This method will clear all the configuration read from the added 
   * resources, and final parameters. This will make the resources to 
   * be read again before accessing the values. Values that are added
   * via set methods will overlay values read from the resources.
   */
  public synchronized void reloadConfiguration() {
    properties = null;                            // trigger reload
    finalParameters.clear();                      // clear site-limits
  }
  
  private synchronized void addResourceObject(Resource resource) {
    resources.add(resource);                      // add to resources
    reloadConfiguration();
  }
  
  private static Pattern varPat = Pattern.compile("\\$\\{[^\\}\\$\u0020]+\\}");
  private static int MAX_SUBST = 20;

  private String substituteVars(String expr) {
    if (expr == null) {
      return null;
    }
    Matcher match = varPat.matcher("");
    String eval = expr;
    for(int s=0; s<MAX_SUBST; s++) {
      match.reset(eval);
      if (!match.find()) {
        return eval;
      }
      String var = match.group();
      var = var.substring(2, var.length()-1); // remove ${ .. }
      String val = null;
      try {
        val = System.getProperty(var);
      } catch(SecurityException se) {
        LOG.warn("Unexpected SecurityException in Configuration", se);
      }
      if (val == null) {
        val = getRaw(var);
      }
      if (val == null) {
        return eval; // return literal ${var}: var is unbound
      }
      // substitute
      eval = eval.substring(0, match.start())+val+eval.substring(match.end());
    }
    throw new IllegalStateException("Variable substitution depth too large: " 
                                    + MAX_SUBST + " " + expr);
  }
  
  /**
   * Get the value of the <code>name</code> property, <code>null</code> if
   * no such property exists. If the key is deprecated, it returns the value of
   * the first key which replaces the deprecated key and is not null
   * 
   * Values are processed for <a href="#VariableExpansion">variable expansion</a> 
   * before being returned. 
   * 
   * @param name the property name.
   * @return the value of the <code>name</code> or its replacing property, 
   *         or null if no such property exists.
   */
  public String get(String name) {
    String[] names = handleDeprecation(deprecationContext.get(), name);
    String result = null;
    for(String n : names) {
      result = substituteVars(getProps().getProperty(n));
    }
    return result;
  }
  
  /**
   * Get the value of the <code>name</code> property as a trimmed <code>String</code>, 
   * <code>null</code> if no such property exists. 
   * If the key is deprecated, it returns the value of
   * the first key which replaces the deprecated key and is not null
   * 
   * Values are processed for <a href="#VariableExpansion">variable expansion</a> 
   * before being returned. 
   * 
   * @param name the property name.
   * @return the value of the <code>name</code> or its replacing property, 
   *         or null if no such property exists.
   */
  public String getTrimmed(String name) {
    String value = get(name);
    
    if (null == value) {
      return null;
    } else {
      return value.trim();
    }
  }
  
  /**
   * Get the value of the <code>name</code> property as a trimmed <code>String</code>, 
   * <code>defaultValue</code> if no such property exists. 
   * See @{Configuration#getTrimmed} for more details.
   * 
   * @param name          the property name.
   * @param defaultValue  the property default value.
   * @return              the value of the <code>name</code> or defaultValue
   *                      if it is not set.
   */
  public String getTrimmed(String name, String defaultValue) {
    String ret = getTrimmed(name);
    return ret == null ? defaultValue : ret;
  }

  /**
   * Get the value of the <code>name</code> property, without doing
   * <a href="#VariableExpansion">variable expansion</a>.If the key is 
   * deprecated, it returns the value of the first key which replaces 
   * the deprecated key and is not null.
   * 
   * @param name the property name.
   * @return the value of the <code>name</code> property or 
   *         its replacing property and null if no such property exists.
   */
  public String getRaw(String name) {
    String[] names = handleDeprecation(deprecationContext.get(), name);
    String result = null;
    for(String n : names) {
      result = getProps().getProperty(n);
    }
    return result;
  }

  /**
   * Returns alternative names (non-deprecated keys or previously-set deprecated keys)
   * for a given non-deprecated key.
   * If the given key is deprecated, return null.
   *
   * @param name property name.
   * @return alternative names.
   */
  private String[] getAlternativeNames(String name) {
    String altNames[] = null;
    DeprecatedKeyInfo keyInfo = null;
    DeprecationContext cur = deprecationContext.get();
    String depKey = cur.getReverseDeprecatedKeyMap().get(name);
    if(depKey != null) {
      keyInfo = cur.getDeprecatedKeyMap().get(depKey);
      if(keyInfo.newKeys.length > 0) {
        if(getProps().containsKey(depKey)) {
          //if deprecated key is previously set explicitly
          List<String> list = new ArrayList<String>();
          list.addAll(Arrays.asList(keyInfo.newKeys));
          list.add(depKey);
          altNames = list.toArray(new String[list.size()]);
        }
        else {
          altNames = keyInfo.newKeys;
        }
      }
    }
    return altNames;
  }

  /** 
   * Set the <code>value</code> of the <code>name</code> property. If 
   * <code>name</code> is deprecated or there is a deprecated name associated to it,
   * it sets the value to both names.
   * 
   * @param name property name.
   * @param value property value.
   */
  public void set(String name, String value) {
    set(name, value, null);
  }
  
  /** 
   * Set the <code>value</code> of the <code>name</code> property. If 
   * <code>name</code> is deprecated, it also sets the <code>value</code> to
   * the keys that replace the deprecated key.
   *
   * @param name property name.
   * @param value property value.
   * @param source the place that this configuration value came from 
   * (For debugging).
   * @throws IllegalArgumentException when the value or name is null.
   */
  public void set(String name, String value, String source) {
    Preconditions.checkArgument(
        name != null,
        "Property name must not be null");
    Preconditions.checkArgument(
        value != null,
<<<<<<< HEAD
        "Property value must not be null");
=======
        "The value of property " + name + " must not be null");
>>>>>>> 6266273c
    DeprecationContext deprecations = deprecationContext.get();
    if (deprecations.getDeprecatedKeyMap().isEmpty()) {
      getProps();
    }
    getOverlay().setProperty(name, value);
    getProps().setProperty(name, value);
    String newSource = (source == null ? "programatically" : source);

    if (!isDeprecated(name)) {
      updatingResource.put(name, new String[] {newSource});
      String[] altNames = getAlternativeNames(name);
      if(altNames != null) {
        for(String n: altNames) {
          if(!n.equals(name)) {
            getOverlay().setProperty(n, value);
            getProps().setProperty(n, value);
            updatingResource.put(n, new String[] {newSource});
          }
        }
      }
    }
    else {
      String[] names = handleDeprecation(deprecationContext.get(), name);
      String altSource = "because " + name + " is deprecated";
      for(String n : names) {
        getOverlay().setProperty(n, value);
        getProps().setProperty(n, value);
        updatingResource.put(n, new String[] {altSource});
      }
    }
  }

  private void warnOnceIfDeprecated(DeprecationContext deprecations, String name) {
    DeprecatedKeyInfo keyInfo = deprecations.getDeprecatedKeyMap().get(name);
    if (keyInfo != null && !keyInfo.getAndSetAccessed()) {
      LOG_DEPRECATION.info(keyInfo.getWarningMessage(name));
    }
  }

  /**
   * Unset a previously set property.
   */
  public synchronized void unset(String name) {
    String[] names = null;
    if (!isDeprecated(name)) {
      names = getAlternativeNames(name);
      if(names == null) {
    	  names = new String[]{name};
      }
    }
    else {
      names = handleDeprecation(deprecationContext.get(), name);
    }

    for(String n: names) {
      getOverlay().remove(n);
      getProps().remove(n);
    }
  }

  /**
   * Sets a property if it is currently unset.
   * @param name the property name
   * @param value the new value
   */
  public synchronized void setIfUnset(String name, String value) {
    if (get(name) == null) {
      set(name, value);
    }
  }
  
  private synchronized Properties getOverlay() {
    if (overlay==null){
      overlay=new Properties();
    }
    return overlay;
  }

  /** 
   * Get the value of the <code>name</code>. If the key is deprecated,
   * it returns the value of the first key which replaces the deprecated key
   * and is not null.
   * If no such property exists,
   * then <code>defaultValue</code> is returned.
   * 
   * @param name property name.
   * @param defaultValue default value.
   * @return property value, or <code>defaultValue</code> if the property 
   *         doesn't exist.                    
   */
  public String get(String name, String defaultValue) {
    String[] names = handleDeprecation(deprecationContext.get(), name);
    String result = null;
    for(String n : names) {
      result = substituteVars(getProps().getProperty(n, defaultValue));
    }
    return result;
  }

  /** 
   * Get the value of the <code>name</code> property as an <code>int</code>.
   *   
   * If no such property exists, the provided default value is returned,
   * or if the specified value is not a valid <code>int</code>,
   * then an error is thrown.
   * 
   * @param name property name.
   * @param defaultValue default value.
   * @throws NumberFormatException when the value is invalid
   * @return property value as an <code>int</code>, 
   *         or <code>defaultValue</code>. 
   */
  public int getInt(String name, int defaultValue) {
    String valueString = getTrimmed(name);
    if (valueString == null)
      return defaultValue;
    String hexString = getHexDigits(valueString);
    if (hexString != null) {
      return Integer.parseInt(hexString, 16);
    }
    return Integer.parseInt(valueString);
  }
  
  /**
   * Get the value of the <code>name</code> property as a set of comma-delimited
   * <code>int</code> values.
   * 
   * If no such property exists, an empty array is returned.
   * 
   * @param name property name
   * @return property value interpreted as an array of comma-delimited
   *         <code>int</code> values
   */
  public int[] getInts(String name) {
    String[] strings = getTrimmedStrings(name);
    int[] ints = new int[strings.length];
    for (int i = 0; i < strings.length; i++) {
      ints[i] = Integer.parseInt(strings[i]);
    }
    return ints;
  }

  /** 
   * Set the value of the <code>name</code> property to an <code>int</code>.
   * 
   * @param name property name.
   * @param value <code>int</code> value of the property.
   */
  public void setInt(String name, int value) {
    set(name, Integer.toString(value));
  }


  /** 
   * Get the value of the <code>name</code> property as a <code>long</code>.  
   * If no such property exists, the provided default value is returned,
   * or if the specified value is not a valid <code>long</code>,
   * then an error is thrown.
   * 
   * @param name property name.
   * @param defaultValue default value.
   * @throws NumberFormatException when the value is invalid
   * @return property value as a <code>long</code>, 
   *         or <code>defaultValue</code>. 
   */
  public long getLong(String name, long defaultValue) {
    String valueString = getTrimmed(name);
    if (valueString == null)
      return defaultValue;
    String hexString = getHexDigits(valueString);
    if (hexString != null) {
      return Long.parseLong(hexString, 16);
    }
    return Long.parseLong(valueString);
  }

  /**
   * Get the value of the <code>name</code> property as a <code>long</code> or
   * human readable format. If no such property exists, the provided default
   * value is returned, or if the specified value is not a valid
   * <code>long</code> or human readable format, then an error is thrown. You
   * can use the following suffix (case insensitive): k(kilo), m(mega), g(giga),
   * t(tera), p(peta), e(exa)
   *
   * @param name property name.
   * @param defaultValue default value.
   * @throws NumberFormatException when the value is invalid
   * @return property value as a <code>long</code>,
   *         or <code>defaultValue</code>.
   */
  public long getLongBytes(String name, long defaultValue) {
    String valueString = getTrimmed(name);
    if (valueString == null)
      return defaultValue;
    return StringUtils.TraditionalBinaryPrefix.string2long(valueString);
  }

  private String getHexDigits(String value) {
    boolean negative = false;
    String str = value;
    String hexString = null;
    if (value.startsWith("-")) {
      negative = true;
      str = value.substring(1);
    }
    if (str.startsWith("0x") || str.startsWith("0X")) {
      hexString = str.substring(2);
      if (negative) {
        hexString = "-" + hexString;
      }
      return hexString;
    }
    return null;
  }
  
  /** 
   * Set the value of the <code>name</code> property to a <code>long</code>.
   * 
   * @param name property name.
   * @param value <code>long</code> value of the property.
   */
  public void setLong(String name, long value) {
    set(name, Long.toString(value));
  }

  /** 
   * Get the value of the <code>name</code> property as a <code>float</code>.  
   * If no such property exists, the provided default value is returned,
   * or if the specified value is not a valid <code>float</code>,
   * then an error is thrown.
   *
   * @param name property name.
   * @param defaultValue default value.
   * @throws NumberFormatException when the value is invalid
   * @return property value as a <code>float</code>, 
   *         or <code>defaultValue</code>. 
   */
  public float getFloat(String name, float defaultValue) {
    String valueString = getTrimmed(name);
    if (valueString == null)
      return defaultValue;
    return Float.parseFloat(valueString);
  }

  /**
   * Set the value of the <code>name</code> property to a <code>float</code>.
   * 
   * @param name property name.
   * @param value property value.
   */
  public void setFloat(String name, float value) {
    set(name,Float.toString(value));
  }

  /** 
   * Get the value of the <code>name</code> property as a <code>double</code>.  
   * If no such property exists, the provided default value is returned,
   * or if the specified value is not a valid <code>double</code>,
   * then an error is thrown.
   *
   * @param name property name.
   * @param defaultValue default value.
   * @throws NumberFormatException when the value is invalid
   * @return property value as a <code>double</code>, 
   *         or <code>defaultValue</code>. 
   */
  public double getDouble(String name, double defaultValue) {
    String valueString = getTrimmed(name);
    if (valueString == null)
      return defaultValue;
    return Double.parseDouble(valueString);
  }

  /**
   * Set the value of the <code>name</code> property to a <code>double</code>.
   * 
   * @param name property name.
   * @param value property value.
   */
  public void setDouble(String name, double value) {
    set(name,Double.toString(value));
  }
 
  /** 
   * Get the value of the <code>name</code> property as a <code>boolean</code>.  
   * If no such property is specified, or if the specified value is not a valid
   * <code>boolean</code>, then <code>defaultValue</code> is returned.
   * 
   * @param name property name.
   * @param defaultValue default value.
   * @return property value as a <code>boolean</code>, 
   *         or <code>defaultValue</code>. 
   */
  public boolean getBoolean(String name, boolean defaultValue) {
    String valueString = getTrimmed(name);
    if (null == valueString || valueString.isEmpty()) {
      return defaultValue;
    }

    valueString = valueString.toLowerCase();

    if ("true".equals(valueString))
      return true;
    else if ("false".equals(valueString))
      return false;
    else return defaultValue;
  }

  /** 
   * Set the value of the <code>name</code> property to a <code>boolean</code>.
   * 
   * @param name property name.
   * @param value <code>boolean</code> value of the property.
   */
  public void setBoolean(String name, boolean value) {
    set(name, Boolean.toString(value));
  }

  /**
   * Set the given property, if it is currently unset.
   * @param name property name
   * @param value new value
   */
  public void setBooleanIfUnset(String name, boolean value) {
    setIfUnset(name, Boolean.toString(value));
  }

  /**
   * Set the value of the <code>name</code> property to the given type. This
   * is equivalent to <code>set(&lt;name&gt;, value.toString())</code>.
   * @param name property name
   * @param value new value
   */
  public <T extends Enum<T>> void setEnum(String name, T value) {
    set(name, value.toString());
  }

  /**
   * Return value matching this enumerated type.
   * @param name Property name
   * @param defaultValue Value returned if no mapping exists
   * @throws IllegalArgumentException If mapping is illegal for the type
   * provided
   */
  public <T extends Enum<T>> T getEnum(String name, T defaultValue) {
    final String val = get(name);
    return null == val
      ? defaultValue
      : Enum.valueOf(defaultValue.getDeclaringClass(), val);
  }

  enum ParsedTimeDuration {
    NS {
      TimeUnit unit() { return TimeUnit.NANOSECONDS; }
      String suffix() { return "ns"; }
    },
    US {
      TimeUnit unit() { return TimeUnit.MICROSECONDS; }
      String suffix() { return "us"; }
    },
    MS {
      TimeUnit unit() { return TimeUnit.MILLISECONDS; }
      String suffix() { return "ms"; }
    },
    S {
      TimeUnit unit() { return TimeUnit.SECONDS; }
      String suffix() { return "s"; }
    },
    M {
      TimeUnit unit() { return TimeUnit.MINUTES; }
      String suffix() { return "m"; }
    },
    H {
      TimeUnit unit() { return TimeUnit.HOURS; }
      String suffix() { return "h"; }
    },
    D {
      TimeUnit unit() { return TimeUnit.DAYS; }
      String suffix() { return "d"; }
    };
    abstract TimeUnit unit();
    abstract String suffix();
    static ParsedTimeDuration unitFor(String s) {
      for (ParsedTimeDuration ptd : values()) {
        // iteration order is in decl order, so SECONDS matched last
        if (s.endsWith(ptd.suffix())) {
          return ptd;
        }
      }
      return null;
    }
    static ParsedTimeDuration unitFor(TimeUnit unit) {
      for (ParsedTimeDuration ptd : values()) {
        if (ptd.unit() == unit) {
          return ptd;
        }
      }
      return null;
    }
  }

  /**
   * Set the value of <code>name</code> to the given time duration. This
   * is equivalent to <code>set(&lt;name&gt;, value + &lt;time suffix&gt;)</code>.
   * @param name Property name
   * @param value Time duration
   * @param unit Unit of time
   */
  public void setTimeDuration(String name, long value, TimeUnit unit) {
    set(name, value + ParsedTimeDuration.unitFor(unit).suffix());
  }

  /**
   * Return time duration in the given time unit. Valid units are encoded in
   * properties as suffixes: nanoseconds (ns), microseconds (us), milliseconds
   * (ms), seconds (s), minutes (m), hours (h), and days (d).
   * @param name Property name
   * @param defaultValue Value returned if no mapping exists.
   * @param unit Unit to convert the stored property, if it exists.
   * @throws NumberFormatException If the property stripped of its unit is not
   *         a number
   */
  public long getTimeDuration(String name, long defaultValue, TimeUnit unit) {
    String vStr = get(name);
    if (null == vStr) {
      return defaultValue;
    }
    vStr = vStr.trim();
    ParsedTimeDuration vUnit = ParsedTimeDuration.unitFor(vStr);
    if (null == vUnit) {
      LOG.warn("No unit for " + name + "(" + vStr + ") assuming " + unit);
      vUnit = ParsedTimeDuration.unitFor(unit);
    } else {
      vStr = vStr.substring(0, vStr.lastIndexOf(vUnit.suffix()));
    }
    return unit.convert(Long.parseLong(vStr), vUnit.unit());
  }

  /**
   * Get the value of the <code>name</code> property as a <code>Pattern</code>.
   * If no such property is specified, or if the specified value is not a valid
   * <code>Pattern</code>, then <code>DefaultValue</code> is returned.
   *
   * @param name property name
   * @param defaultValue default value
   * @return property value as a compiled Pattern, or defaultValue
   */
  public Pattern getPattern(String name, Pattern defaultValue) {
    String valString = get(name);
    if (null == valString || valString.isEmpty()) {
      return defaultValue;
    }
    try {
      return Pattern.compile(valString);
    } catch (PatternSyntaxException pse) {
      LOG.warn("Regular expression '" + valString + "' for property '" +
               name + "' not valid. Using default", pse);
      return defaultValue;
    }
  }

  /**
   * Set the given property to <code>Pattern</code>.
   * If the pattern is passed as null, sets the empty pattern which results in
   * further calls to getPattern(...) returning the default value.
   *
   * @param name property name
   * @param pattern new value
   */
  public void setPattern(String name, Pattern pattern) {
    if (null == pattern) {
      set(name, null);
    } else {
      set(name, pattern.pattern());
    }
  }

  /**
   * Gets information about why a property was set.  Typically this is the 
   * path to the resource objects (file, URL, etc.) the property came from, but
   * it can also indicate that it was set programatically, or because of the
   * command line.
   *
   * @param name - The property name to get the source of.
   * @return null - If the property or its source wasn't found. Otherwise, 
   * returns a list of the sources of the resource.  The older sources are
   * the first ones in the list.  So for example if a configuration is set from
   * the command line, and then written out to a file that is read back in the
   * first entry would indicate that it was set from the command line, while
   * the second one would indicate the file that the new configuration was read
   * in from.
   */
  @InterfaceStability.Unstable
  public synchronized String[] getPropertySources(String name) {
    if (properties == null) {
      // If properties is null, it means a resource was newly added
      // but the props were cleared so as to load it upon future
      // requests. So lets force a load by asking a properties list.
      getProps();
    }
    // Return a null right away if our properties still
    // haven't loaded or the resource mapping isn't defined
    if (properties == null || updatingResource == null) {
      return null;
    } else {
      String[] source = updatingResource.get(name);
      if(source == null) {
        return null;
      } else {
        return Arrays.copyOf(source, source.length);
      }
    }
  }

  /**
   * A class that represents a set of positive integer ranges. It parses 
   * strings of the form: "2-3,5,7-" where ranges are separated by comma and 
   * the lower/upper bounds are separated by dash. Either the lower or upper 
   * bound may be omitted meaning all values up to or over. So the string 
   * above means 2, 3, 5, and 7, 8, 9, ...
   */
  public static class IntegerRanges implements Iterable<Integer>{
    private static class Range {
      int start;
      int end;
    }
    
    private static class RangeNumberIterator implements Iterator<Integer> {
      Iterator<Range> internal;
      int at;
      int end;

      public RangeNumberIterator(List<Range> ranges) {
        if (ranges != null) {
          internal = ranges.iterator();
        }
        at = -1;
        end = -2;
      }
      
      @Override
      public boolean hasNext() {
        if (at <= end) {
          return true;
        } else if (internal != null){
          return internal.hasNext();
        }
        return false;
      }

      @Override
      public Integer next() {
        if (at <= end) {
          at++;
          return at - 1;
        } else if (internal != null){
          Range found = internal.next();
          if (found != null) {
            at = found.start;
            end = found.end;
            at++;
            return at - 1;
          }
        }
        return null;
      }

      @Override
      public void remove() {
        throw new UnsupportedOperationException();
      }
    };

    List<Range> ranges = new ArrayList<Range>();
    
    public IntegerRanges() {
    }
    
    public IntegerRanges(String newValue) {
      StringTokenizer itr = new StringTokenizer(newValue, ",");
      while (itr.hasMoreTokens()) {
        String rng = itr.nextToken().trim();
        String[] parts = rng.split("-", 3);
        if (parts.length < 1 || parts.length > 2) {
          throw new IllegalArgumentException("integer range badly formed: " + 
                                             rng);
        }
        Range r = new Range();
        r.start = convertToInt(parts[0], 0);
        if (parts.length == 2) {
          r.end = convertToInt(parts[1], Integer.MAX_VALUE);
        } else {
          r.end = r.start;
        }
        if (r.start > r.end) {
          throw new IllegalArgumentException("IntegerRange from " + r.start + 
                                             " to " + r.end + " is invalid");
        }
        ranges.add(r);
      }
    }

    /**
     * Convert a string to an int treating empty strings as the default value.
     * @param value the string value
     * @param defaultValue the value for if the string is empty
     * @return the desired integer
     */
    private static int convertToInt(String value, int defaultValue) {
      String trim = value.trim();
      if (trim.length() == 0) {
        return defaultValue;
      }
      return Integer.parseInt(trim);
    }

    /**
     * Is the given value in the set of ranges
     * @param value the value to check
     * @return is the value in the ranges?
     */
    public boolean isIncluded(int value) {
      for(Range r: ranges) {
        if (r.start <= value && value <= r.end) {
          return true;
        }
      }
      return false;
    }
    
    /**
     * @return true if there are no values in this range, else false.
     */
    public boolean isEmpty() {
      return ranges == null || ranges.isEmpty();
    }
    
    @Override
    public String toString() {
      StringBuilder result = new StringBuilder();
      boolean first = true;
      for(Range r: ranges) {
        if (first) {
          first = false;
        } else {
          result.append(',');
        }
        result.append(r.start);
        result.append('-');
        result.append(r.end);
      }
      return result.toString();
    }

    @Override
    public Iterator<Integer> iterator() {
      return new RangeNumberIterator(ranges);
    }
    
  }

  /**
   * Parse the given attribute as a set of integer ranges
   * @param name the attribute name
   * @param defaultValue the default value if it is not set
   * @return a new set of ranges from the configured value
   */
  public IntegerRanges getRange(String name, String defaultValue) {
    return new IntegerRanges(get(name, defaultValue));
  }

  /** 
   * Get the comma delimited values of the <code>name</code> property as 
   * a collection of <code>String</code>s.  
   * If no such property is specified then empty collection is returned.
   * <p>
   * This is an optimized version of {@link #getStrings(String)}
   * 
   * @param name property name.
   * @return property value as a collection of <code>String</code>s. 
   */
  public Collection<String> getStringCollection(String name) {
    String valueString = get(name);
    return StringUtils.getStringCollection(valueString);
  }

  /** 
   * Get the comma delimited values of the <code>name</code> property as 
   * an array of <code>String</code>s.  
   * If no such property is specified then <code>null</code> is returned.
   * 
   * @param name property name.
   * @return property value as an array of <code>String</code>s, 
   *         or <code>null</code>. 
   */
  public String[] getStrings(String name) {
    String valueString = get(name);
    return StringUtils.getStrings(valueString);
  }

  /** 
   * Get the comma delimited values of the <code>name</code> property as 
   * an array of <code>String</code>s.  
   * If no such property is specified then default value is returned.
   * 
   * @param name property name.
   * @param defaultValue The default value
   * @return property value as an array of <code>String</code>s, 
   *         or default value. 
   */
  public String[] getStrings(String name, String... defaultValue) {
    String valueString = get(name);
    if (valueString == null) {
      return defaultValue;
    } else {
      return StringUtils.getStrings(valueString);
    }
  }
  
  /** 
   * Get the comma delimited values of the <code>name</code> property as 
   * a collection of <code>String</code>s, trimmed of the leading and trailing whitespace.  
   * If no such property is specified then empty <code>Collection</code> is returned.
   *
   * @param name property name.
   * @return property value as a collection of <code>String</code>s, or empty <code>Collection</code> 
   */
  public Collection<String> getTrimmedStringCollection(String name) {
    String valueString = get(name);
    if (null == valueString) {
      Collection<String> empty = new ArrayList<String>();
      return empty;
    }
    return StringUtils.getTrimmedStringCollection(valueString);
  }
  
  /** 
   * Get the comma delimited values of the <code>name</code> property as 
   * an array of <code>String</code>s, trimmed of the leading and trailing whitespace.
   * If no such property is specified then an empty array is returned.
   * 
   * @param name property name.
   * @return property value as an array of trimmed <code>String</code>s, 
   *         or empty array. 
   */
  public String[] getTrimmedStrings(String name) {
    String valueString = get(name);
    return StringUtils.getTrimmedStrings(valueString);
  }

  /** 
   * Get the comma delimited values of the <code>name</code> property as 
   * an array of <code>String</code>s, trimmed of the leading and trailing whitespace.
   * If no such property is specified then default value is returned.
   * 
   * @param name property name.
   * @param defaultValue The default value
   * @return property value as an array of trimmed <code>String</code>s, 
   *         or default value. 
   */
  public String[] getTrimmedStrings(String name, String... defaultValue) {
    String valueString = get(name);
    if (null == valueString) {
      return defaultValue;
    } else {
      return StringUtils.getTrimmedStrings(valueString);
    }
  }

  /** 
   * Set the array of string values for the <code>name</code> property as 
   * as comma delimited values.  
   * 
   * @param name property name.
   * @param values The values
   */
  public void setStrings(String name, String... values) {
    set(name, StringUtils.arrayToString(values));
  }

  /**
   * Get the socket address for <code>name</code> property as a
   * <code>InetSocketAddress</code>.
   * @param name property name.
   * @param defaultAddress the default value
   * @param defaultPort the default port
   * @return InetSocketAddress
   */
  public InetSocketAddress getSocketAddr(
      String name, String defaultAddress, int defaultPort) {
    final String address = get(name, defaultAddress);
    return NetUtils.createSocketAddr(address, defaultPort, name);
  }

  /**
   * Set the socket address for the <code>name</code> property as
   * a <code>host:port</code>.
   */
  public void setSocketAddr(String name, InetSocketAddress addr) {
    set(name, NetUtils.getHostPortString(addr));
  }
  
  /**
   * Set the socket address a client can use to connect for the
   * <code>name</code> property as a <code>host:port</code>.  The wildcard
   * address is replaced with the local host's address.
   * @param name property name.
   * @param addr InetSocketAddress of a listener to store in the given property
   * @return InetSocketAddress for clients to connect
   */
  public InetSocketAddress updateConnectAddr(String name,
                                             InetSocketAddress addr) {
    final InetSocketAddress connectAddr = NetUtils.getConnectAddress(addr);
    setSocketAddr(name, connectAddr);
    return connectAddr;
  }
  
  /**
   * Load a class by name.
   * 
   * @param name the class name.
   * @return the class object.
   * @throws ClassNotFoundException if the class is not found.
   */
  public Class<?> getClassByName(String name) throws ClassNotFoundException {
    Class<?> ret = getClassByNameOrNull(name);
    if (ret == null) {
      throw new ClassNotFoundException("Class " + name + " not found");
    }
    return ret;
  }
  
  /**
   * Load a class by name, returning null rather than throwing an exception
   * if it couldn't be loaded. This is to avoid the overhead of creating
   * an exception.
   * 
   * @param name the class name
   * @return the class object, or null if it could not be found.
   */
  public Class<?> getClassByNameOrNull(String name) {
    Map<String, WeakReference<Class<?>>> map;
    
    synchronized (CACHE_CLASSES) {
      map = CACHE_CLASSES.get(classLoader);
      if (map == null) {
        map = Collections.synchronizedMap(
          new WeakHashMap<String, WeakReference<Class<?>>>());
        CACHE_CLASSES.put(classLoader, map);
      }
    }

    Class<?> clazz = null;
    WeakReference<Class<?>> ref = map.get(name); 
    if (ref != null) {
       clazz = ref.get();
    }
     
    if (clazz == null) {
      try {
        clazz = Class.forName(name, true, classLoader);
      } catch (ClassNotFoundException e) {
        // Leave a marker that the class isn't found
        map.put(name, new WeakReference<Class<?>>(NEGATIVE_CACHE_SENTINEL));
        return null;
      }
      // two putters can race here, but they'll put the same class
      map.put(name, new WeakReference<Class<?>>(clazz));
      return clazz;
    } else if (clazz == NEGATIVE_CACHE_SENTINEL) {
      return null; // not found
    } else {
      // cache hit
      return clazz;
    }
  }

  /** 
   * Get the value of the <code>name</code> property
   * as an array of <code>Class</code>.
   * The value of the property specifies a list of comma separated class names.  
   * If no such property is specified, then <code>defaultValue</code> is 
   * returned.
   * 
   * @param name the property name.
   * @param defaultValue default value.
   * @return property value as a <code>Class[]</code>, 
   *         or <code>defaultValue</code>. 
   */
  public Class<?>[] getClasses(String name, Class<?> ... defaultValue) {
    String[] classnames = getTrimmedStrings(name);
    if (classnames == null)
      return defaultValue;
    try {
      Class<?>[] classes = new Class<?>[classnames.length];
      for(int i = 0; i < classnames.length; i++) {
        classes[i] = getClassByName(classnames[i]);
      }
      return classes;
    } catch (ClassNotFoundException e) {
      throw new RuntimeException(e);
    }
  }

  /** 
   * Get the value of the <code>name</code> property as a <code>Class</code>.  
   * If no such property is specified, then <code>defaultValue</code> is 
   * returned.
   * 
   * @param name the class name.
   * @param defaultValue default value.
   * @return property value as a <code>Class</code>, 
   *         or <code>defaultValue</code>. 
   */
  public Class<?> getClass(String name, Class<?> defaultValue) {
    String valueString = getTrimmed(name);
    if (valueString == null)
      return defaultValue;
    try {
      return getClassByName(valueString);
    } catch (ClassNotFoundException e) {
      throw new RuntimeException(e);
    }
  }

  /** 
   * Get the value of the <code>name</code> property as a <code>Class</code>
   * implementing the interface specified by <code>xface</code>.
   *   
   * If no such property is specified, then <code>defaultValue</code> is 
   * returned.
   * 
   * An exception is thrown if the returned class does not implement the named
   * interface. 
   * 
   * @param name the class name.
   * @param defaultValue default value.
   * @param xface the interface implemented by the named class.
   * @return property value as a <code>Class</code>, 
   *         or <code>defaultValue</code>.
   */
  public <U> Class<? extends U> getClass(String name, 
                                         Class<? extends U> defaultValue, 
                                         Class<U> xface) {
    try {
      Class<?> theClass = getClass(name, defaultValue);
      if (theClass != null && !xface.isAssignableFrom(theClass))
        throw new RuntimeException(theClass+" not "+xface.getName());
      else if (theClass != null)
        return theClass.asSubclass(xface);
      else
        return null;
    } catch (Exception e) {
      throw new RuntimeException(e);
    }
  }

  /**
   * Get the value of the <code>name</code> property as a <code>List</code>
   * of objects implementing the interface specified by <code>xface</code>.
   * 
   * An exception is thrown if any of the classes does not exist, or if it does
   * not implement the named interface.
   * 
   * @param name the property name.
   * @param xface the interface implemented by the classes named by
   *        <code>name</code>.
   * @return a <code>List</code> of objects implementing <code>xface</code>.
   */
  @SuppressWarnings("unchecked")
  public <U> List<U> getInstances(String name, Class<U> xface) {
    List<U> ret = new ArrayList<U>();
    Class<?>[] classes = getClasses(name);
    for (Class<?> cl: classes) {
      if (!xface.isAssignableFrom(cl)) {
        throw new RuntimeException(cl + " does not implement " + xface);
      }
      ret.add((U)ReflectionUtils.newInstance(cl, this));
    }
    return ret;
  }

  /** 
   * Set the value of the <code>name</code> property to the name of a 
   * <code>theClass</code> implementing the given interface <code>xface</code>.
   * 
   * An exception is thrown if <code>theClass</code> does not implement the 
   * interface <code>xface</code>. 
   * 
   * @param name property name.
   * @param theClass property value.
   * @param xface the interface implemented by the named class.
   */
  public void setClass(String name, Class<?> theClass, Class<?> xface) {
    if (!xface.isAssignableFrom(theClass))
      throw new RuntimeException(theClass+" not "+xface.getName());
    set(name, theClass.getName());
  }

  /** 
   * Get a local file under a directory named by <i>dirsProp</i> with
   * the given <i>path</i>.  If <i>dirsProp</i> contains multiple directories,
   * then one is chosen based on <i>path</i>'s hash code.  If the selected
   * directory does not exist, an attempt is made to create it.
   * 
   * @param dirsProp directory in which to locate the file.
   * @param path file-path.
   * @return local file under the directory with the given path.
   */
  public Path getLocalPath(String dirsProp, String path)
    throws IOException {
    String[] dirs = getTrimmedStrings(dirsProp);
    int hashCode = path.hashCode();
    FileSystem fs = FileSystem.getLocal(this);
    for (int i = 0; i < dirs.length; i++) {  // try each local dir
      int index = (hashCode+i & Integer.MAX_VALUE) % dirs.length;
      Path file = new Path(dirs[index], path);
      Path dir = file.getParent();
      if (fs.mkdirs(dir) || fs.exists(dir)) {
        return file;
      }
    }
    LOG.warn("Could not make " + path + 
             " in local directories from " + dirsProp);
    for(int i=0; i < dirs.length; i++) {
      int index = (hashCode+i & Integer.MAX_VALUE) % dirs.length;
      LOG.warn(dirsProp + "[" + index + "]=" + dirs[index]);
    }
    throw new IOException("No valid local directories in property: "+dirsProp);
  }

  /** 
   * Get a local file name under a directory named in <i>dirsProp</i> with
   * the given <i>path</i>.  If <i>dirsProp</i> contains multiple directories,
   * then one is chosen based on <i>path</i>'s hash code.  If the selected
   * directory does not exist, an attempt is made to create it.
   * 
   * @param dirsProp directory in which to locate the file.
   * @param path file-path.
   * @return local file under the directory with the given path.
   */
  public File getFile(String dirsProp, String path)
    throws IOException {
    String[] dirs = getTrimmedStrings(dirsProp);
    int hashCode = path.hashCode();
    for (int i = 0; i < dirs.length; i++) {  // try each local dir
      int index = (hashCode+i & Integer.MAX_VALUE) % dirs.length;
      File file = new File(dirs[index], path);
      File dir = file.getParentFile();
      if (dir.exists() || dir.mkdirs()) {
        return file;
      }
    }
    throw new IOException("No valid local directories in property: "+dirsProp);
  }

  /** 
   * Get the {@link URL} for the named resource.
   * 
   * @param name resource name.
   * @return the url for the named resource.
   */
  public URL getResource(String name) {
    return classLoader.getResource(name);
  }
  
  /** 
   * Get an input stream attached to the configuration resource with the
   * given <code>name</code>.
   * 
   * @param name configuration resource name.
   * @return an input stream attached to the resource.
   */
  public InputStream getConfResourceAsInputStream(String name) {
    try {
      URL url= getResource(name);

      if (url == null) {
        LOG.info(name + " not found");
        return null;
      } else {
        LOG.info("found resource " + name + " at " + url);
      }

      return url.openStream();
    } catch (Exception e) {
      return null;
    }
  }

  /** 
   * Get a {@link Reader} attached to the configuration resource with the
   * given <code>name</code>.
   * 
   * @param name configuration resource name.
   * @return a reader attached to the resource.
   */
  public Reader getConfResourceAsReader(String name) {
    try {
      URL url= getResource(name);

      if (url == null) {
        LOG.info(name + " not found");
        return null;
      } else {
        LOG.info("found resource " + name + " at " + url);
      }

      return new InputStreamReader(url.openStream());
    } catch (Exception e) {
      return null;
    }
  }

  /**
   * Get the set of parameters marked final.
   *
   * @return final parameter set.
   */
  public Set<String> getFinalParameters() {
    return new HashSet<String>(finalParameters);
  }

  protected synchronized Properties getProps() {
    if (properties == null) {
      properties = new Properties();
      HashMap<String, String[]> backup = 
        new HashMap<String, String[]>(updatingResource);
      loadResources(properties, resources, quietmode);
      if (overlay!= null) {
        properties.putAll(overlay);
        for (Map.Entry<Object,Object> item: overlay.entrySet()) {
          String key = (String)item.getKey();
          updatingResource.put(key, backup.get(key));
        }
      }
    }
    return properties;
  }

  /**
   * Return the number of keys in the configuration.
   *
   * @return number of keys in the configuration.
   */
  public int size() {
    return getProps().size();
  }

  /**
   * Clears all keys from the configuration.
   */
  public void clear() {
    getProps().clear();
    getOverlay().clear();
  }

  /**
   * Get an {@link Iterator} to go through the list of <code>String</code> 
   * key-value pairs in the configuration.
   * 
   * @return an iterator over the entries.
   */
  @Override
  public Iterator<Map.Entry<String, String>> iterator() {
    // Get a copy of just the string to string pairs. After the old object
    // methods that allow non-strings to be put into configurations are removed,
    // we could replace properties with a Map<String,String> and get rid of this
    // code.
    Map<String,String> result = new HashMap<String,String>();
    for(Map.Entry<Object,Object> item: getProps().entrySet()) {
      if (item.getKey() instanceof String && 
          item.getValue() instanceof String) {
        result.put((String) item.getKey(), (String) item.getValue());
      }
    }
    return result.entrySet().iterator();
  }

  private Document parse(DocumentBuilder builder, URL url)
      throws IOException, SAXException {
    if (!quietmode) {
      LOG.debug("parsing URL " + url);
    }
    if (url == null) {
      return null;
    }
    return parse(builder, url.openStream(), url.toString());
  }

  private Document parse(DocumentBuilder builder, InputStream is,
      String systemId) throws IOException, SAXException {
    if (!quietmode) {
      LOG.debug("parsing input stream " + is);
    }
    if (is == null) {
      return null;
    }
    try {
      return (systemId == null) ? builder.parse(is) : builder.parse(is,
          systemId);
    } finally {
      is.close();
    }
  }

  private void loadResources(Properties properties,
                             ArrayList<Resource> resources,
                             boolean quiet) {
    if(loadDefaults) {
      for (String resource : defaultResources) {
        loadResource(properties, new Resource(resource), quiet);
      }
    
      //support the hadoop-site.xml as a deprecated case
      if(getResource("hadoop-site.xml")!=null) {
        loadResource(properties, new Resource("hadoop-site.xml"), quiet);
      }
    }
    
    for (int i = 0; i < resources.size(); i++) {
      Resource ret = loadResource(properties, resources.get(i), quiet);
      if (ret != null) {
        resources.set(i, ret);
      }
    }
  }
  
  private Resource loadResource(Properties properties, Resource wrapper, boolean quiet) {
    String name = UNKNOWN_RESOURCE;
    try {
      Object resource = wrapper.getResource();
      name = wrapper.getName();
      
      DocumentBuilderFactory docBuilderFactory 
        = DocumentBuilderFactory.newInstance();
      //ignore all comments inside the xml file
      docBuilderFactory.setIgnoringComments(true);

      //allow includes in the xml file
      docBuilderFactory.setNamespaceAware(true);
      try {
          docBuilderFactory.setXIncludeAware(true);
      } catch (UnsupportedOperationException e) {
        LOG.error("Failed to set setXIncludeAware(true) for parser "
                + docBuilderFactory
                + ":" + e,
                e);
      }
      DocumentBuilder builder = docBuilderFactory.newDocumentBuilder();
      Document doc = null;
      Element root = null;
      boolean returnCachedProperties = false;
      
      if (resource instanceof URL) {                  // an URL resource
        doc = parse(builder, (URL)resource);
      } else if (resource instanceof String) {        // a CLASSPATH resource
        URL url = getResource((String)resource);
        doc = parse(builder, url);
      } else if (resource instanceof Path) {          // a file resource
        // Can't use FileSystem API or we get an infinite loop
        // since FileSystem uses Configuration API.  Use java.io.File instead.
        File file = new File(((Path)resource).toUri().getPath())
          .getAbsoluteFile();
        if (file.exists()) {
          if (!quiet) {
            LOG.debug("parsing File " + file);
          }
          doc = parse(builder, new BufferedInputStream(
              new FileInputStream(file)), ((Path)resource).toString());
        }
      } else if (resource instanceof InputStream) {
        doc = parse(builder, (InputStream) resource, null);
        returnCachedProperties = true;
      } else if (resource instanceof Properties) {
        overlay(properties, (Properties)resource);
      } else if (resource instanceof Element) {
        root = (Element)resource;
      }

      if (doc == null && root == null) {
        if (quiet)
          return null;
        throw new RuntimeException(resource + " not found");
      }

      if (root == null) {
        root = doc.getDocumentElement();
      }
      Properties toAddTo = properties;
      if(returnCachedProperties) {
        toAddTo = new Properties();
      }
      if (!"configuration".equals(root.getTagName()))
        LOG.fatal("bad conf file: top-level element not <configuration>");
      NodeList props = root.getChildNodes();
      DeprecationContext deprecations = deprecationContext.get();
      for (int i = 0; i < props.getLength(); i++) {
        Node propNode = props.item(i);
        if (!(propNode instanceof Element))
          continue;
        Element prop = (Element)propNode;
        if ("configuration".equals(prop.getTagName())) {
          loadResource(toAddTo, new Resource(prop, name), quiet);
          continue;
        }
        if (!"property".equals(prop.getTagName()))
          LOG.warn("bad conf file: element not <property>");
        NodeList fields = prop.getChildNodes();
        String attr = null;
        String value = null;
        boolean finalParameter = false;
        LinkedList<String> source = new LinkedList<String>();
        for (int j = 0; j < fields.getLength(); j++) {
          Node fieldNode = fields.item(j);
          if (!(fieldNode instanceof Element))
            continue;
          Element field = (Element)fieldNode;
          if ("name".equals(field.getTagName()) && field.hasChildNodes())
            attr = StringInterner.weakIntern(
                ((Text)field.getFirstChild()).getData().trim());
          if ("value".equals(field.getTagName()) && field.hasChildNodes())
            value = StringInterner.weakIntern(
                ((Text)field.getFirstChild()).getData());
          if ("final".equals(field.getTagName()) && field.hasChildNodes())
            finalParameter = "true".equals(((Text)field.getFirstChild()).getData());
          if ("source".equals(field.getTagName()) && field.hasChildNodes())
            source.add(StringInterner.weakIntern(
                ((Text)field.getFirstChild()).getData()));
        }
        source.add(name);
        
        // Ignore this parameter if it has already been marked as 'final'
        if (attr != null) {
          if (deprecations.getDeprecatedKeyMap().containsKey(attr)) {
            DeprecatedKeyInfo keyInfo =
                deprecations.getDeprecatedKeyMap().get(attr);
            keyInfo.clearAccessed();
            for (String key:keyInfo.newKeys) {
              // update new keys with deprecated key's value 
              loadProperty(toAddTo, name, key, value, finalParameter, 
                  source.toArray(new String[source.size()]));
            }
          }
          else {
            loadProperty(toAddTo, name, attr, value, finalParameter, 
                source.toArray(new String[source.size()]));
          }
        }
      }
      
      if (returnCachedProperties) {
        overlay(properties, toAddTo);
        return new Resource(toAddTo, name);
      }
      return null;
    } catch (IOException e) {
      LOG.fatal("error parsing conf " + name, e);
      throw new RuntimeException(e);
    } catch (DOMException e) {
      LOG.fatal("error parsing conf " + name, e);
      throw new RuntimeException(e);
    } catch (SAXException e) {
      LOG.fatal("error parsing conf " + name, e);
      throw new RuntimeException(e);
    } catch (ParserConfigurationException e) {
      LOG.fatal("error parsing conf " + name , e);
      throw new RuntimeException(e);
    }
  }

  private void overlay(Properties to, Properties from) {
    for (Entry<Object, Object> entry: from.entrySet()) {
      to.put(entry.getKey(), entry.getValue());
    }
  }
  
  private void loadProperty(Properties properties, String name, String attr,
      String value, boolean finalParameter, String[] source) {
    if (value != null) {
      if (!finalParameters.contains(attr)) {
        properties.setProperty(attr, value);
        updatingResource.put(attr, source);
      } else {
        LOG.warn(name+":an attempt to override final parameter: "+attr
            +";  Ignoring.");
      }
    }
    if (finalParameter) {
      finalParameters.add(attr);
    }
  }

  /** 
   * Write out the non-default properties in this configuration to the given
   * {@link OutputStream} using UTF-8 encoding.
   * 
   * @param out the output stream to write to.
   */
  public void writeXml(OutputStream out) throws IOException {
    writeXml(new OutputStreamWriter(out, "UTF-8"));
  }

  /** 
   * Write out the non-default properties in this configuration to the given
   * {@link Writer}.
   * 
   * @param out the writer to write to.
   */
  public void writeXml(Writer out) throws IOException {
    Document doc = asXmlDocument();

    try {
      DOMSource source = new DOMSource(doc);
      StreamResult result = new StreamResult(out);
      TransformerFactory transFactory = TransformerFactory.newInstance();
      Transformer transformer = transFactory.newTransformer();

      // Important to not hold Configuration log while writing result, since
      // 'out' may be an HDFS stream which needs to lock this configuration
      // from another thread.
      transformer.transform(source, result);
    } catch (TransformerException te) {
      throw new IOException(te);
    }
  }

  /**
   * Return the XML DOM corresponding to this Configuration.
   */
  private synchronized Document asXmlDocument() throws IOException {
    Document doc;
    try {
      doc =
        DocumentBuilderFactory.newInstance().newDocumentBuilder().newDocument();
    } catch (ParserConfigurationException pe) {
      throw new IOException(pe);
    }
    Element conf = doc.createElement("configuration");
    doc.appendChild(conf);
    conf.appendChild(doc.createTextNode("\n"));
    handleDeprecation(); //ensure properties is set and deprecation is handled
    for (Enumeration<Object> e = properties.keys(); e.hasMoreElements();) {
      String name = (String)e.nextElement();
      Object object = properties.get(name);
      String value = null;
      if (object instanceof String) {
        value = (String) object;
      }else {
        continue;
      }
      Element propNode = doc.createElement("property");
      conf.appendChild(propNode);

      Element nameNode = doc.createElement("name");
      nameNode.appendChild(doc.createTextNode(name));
      propNode.appendChild(nameNode);

      Element valueNode = doc.createElement("value");
      valueNode.appendChild(doc.createTextNode(value));
      propNode.appendChild(valueNode);

      if (updatingResource != null) {
        String[] sources = updatingResource.get(name);
        if(sources != null) {
          for(String s : sources) {
            Element sourceNode = doc.createElement("source");
            sourceNode.appendChild(doc.createTextNode(s));
            propNode.appendChild(sourceNode);
          }
        }
      }
      
      conf.appendChild(doc.createTextNode("\n"));
    }
    return doc;
  }

  /**
   *  Writes out all the parameters and their properties (final and resource) to
   *  the given {@link Writer}
   *  The format of the output would be 
   *  { "properties" : [ {key1,value1,key1.isFinal,key1.resource}, {key2,value2,
   *  key2.isFinal,key2.resource}... ] } 
   *  It does not output the parameters of the configuration object which is 
   *  loaded from an input stream.
   * @param out the Writer to write to
   * @throws IOException
   */
  public static void dumpConfiguration(Configuration config,
      Writer out) throws IOException {
    JsonFactory dumpFactory = new JsonFactory();
    JsonGenerator dumpGenerator = dumpFactory.createJsonGenerator(out);
    dumpGenerator.writeStartObject();
    dumpGenerator.writeFieldName("properties");
    dumpGenerator.writeStartArray();
    dumpGenerator.flush();
    synchronized (config) {
      for (Map.Entry<Object,Object> item: config.getProps().entrySet()) {
        dumpGenerator.writeStartObject();
        dumpGenerator.writeStringField("key", (String) item.getKey());
        dumpGenerator.writeStringField("value", 
                                       config.get((String) item.getKey()));
        dumpGenerator.writeBooleanField("isFinal",
                                        config.finalParameters.contains(item.getKey()));
        String[] resources = config.updatingResource.get(item.getKey());
        String resource = UNKNOWN_RESOURCE;
        if(resources != null && resources.length > 0) {
          resource = resources[0];
        }
        dumpGenerator.writeStringField("resource", resource);
        dumpGenerator.writeEndObject();
      }
    }
    dumpGenerator.writeEndArray();
    dumpGenerator.writeEndObject();
    dumpGenerator.flush();
  }
  
  /**
   * Get the {@link ClassLoader} for this job.
   * 
   * @return the correct class loader.
   */
  public ClassLoader getClassLoader() {
    return classLoader;
  }
  
  /**
   * Set the class loader that will be used to load the various objects.
   * 
   * @param classLoader the new class loader.
   */
  public void setClassLoader(ClassLoader classLoader) {
    this.classLoader = classLoader;
  }
  
  @Override
  public String toString() {
    StringBuilder sb = new StringBuilder();
    sb.append("Configuration: ");
    if(loadDefaults) {
      toString(defaultResources, sb);
      if(resources.size()>0) {
        sb.append(", ");
      }
    }
    toString(resources, sb);
    return sb.toString();
  }
  
  private <T> void toString(List<T> resources, StringBuilder sb) {
    ListIterator<T> i = resources.listIterator();
    while (i.hasNext()) {
      if (i.nextIndex() != 0) {
        sb.append(", ");
      }
      sb.append(i.next());
    }
  }

  /** 
   * Set the quietness-mode. 
   * 
   * In the quiet-mode, error and informational messages might not be logged.
   * 
   * @param quietmode <code>true</code> to set quiet-mode on, <code>false</code>
   *              to turn it off.
   */
  public synchronized void setQuietMode(boolean quietmode) {
    this.quietmode = quietmode;
  }

  synchronized boolean getQuietMode() {
    return this.quietmode;
  }
  
  /** For debugging.  List non-default properties to the terminal and exit. */
  public static void main(String[] args) throws Exception {
    new Configuration().writeXml(System.out);
  }

  @Override
  public void readFields(DataInput in) throws IOException {
    clear();
    int size = WritableUtils.readVInt(in);
    for(int i=0; i < size; ++i) {
      String key = org.apache.hadoop.io.Text.readString(in);
      String value = org.apache.hadoop.io.Text.readString(in);
      set(key, value); 
      String sources[] = WritableUtils.readCompressedStringArray(in);
      updatingResource.put(key, sources);
    }
  }

  //@Override
  @Override
  public void write(DataOutput out) throws IOException {
    Properties props = getProps();
    WritableUtils.writeVInt(out, props.size());
    for(Map.Entry<Object, Object> item: props.entrySet()) {
      org.apache.hadoop.io.Text.writeString(out, (String) item.getKey());
      org.apache.hadoop.io.Text.writeString(out, (String) item.getValue());
      WritableUtils.writeCompressedStringArray(out, 
          updatingResource.get(item.getKey()));
    }
  }
  
  /**
   * get keys matching the the regex 
   * @param regex
   * @return Map<String,String> with matching keys
   */
  public Map<String,String> getValByRegex(String regex) {
    Pattern p = Pattern.compile(regex);

    Map<String,String> result = new HashMap<String,String>();
    Matcher m;

    for(Map.Entry<Object,Object> item: getProps().entrySet()) {
      if (item.getKey() instanceof String && 
          item.getValue() instanceof String) {
        m = p.matcher((String)item.getKey());
        if(m.find()) { // match
          result.put((String) item.getKey(), (String) item.getValue());
        }
      }
    }
    return result;
  }

  /**
   * A unique class which is used as a sentinel value in the caching
   * for getClassByName. {@see Configuration#getClassByNameOrNull(String)}
   */
  private static abstract class NegativeCacheSentinel {}

  public static void dumpDeprecatedKeys() {
    DeprecationContext deprecations = deprecationContext.get();
    for (Map.Entry<String, DeprecatedKeyInfo> entry :
        deprecations.getDeprecatedKeyMap().entrySet()) {
      StringBuilder newKeys = new StringBuilder();
      for (String newKey : entry.getValue().newKeys) {
        newKeys.append(newKey).append("\t");
      }
      System.out.println(entry.getKey() + "\t" + newKeys.toString());
    }
  }

  /**
   * Returns whether or not a deprecated name has been warned. If the name is not
   * deprecated then always return false
   */
  public static boolean hasWarnedDeprecation(String name) {
    DeprecationContext deprecations = deprecationContext.get();
    if(deprecations.getDeprecatedKeyMap().containsKey(name)) {
      if(deprecations.getDeprecatedKeyMap().get(name).accessed.get()) {
        return true;
      }
    }
    return false;
  }
}<|MERGE_RESOLUTION|>--- conflicted
+++ resolved
@@ -426,7 +426,6 @@
         CommonConfigurationKeys.FS_PERMISSIONS_UMASK_KEY)
     };
 
-<<<<<<< HEAD
   /**
    * The global DeprecationContext.
    */
@@ -454,35 +453,6 @@
   }
 
   /**
-=======
-  /**
-   * The global DeprecationContext.
-   */
-  private static AtomicReference<DeprecationContext> deprecationContext =
-      new AtomicReference<DeprecationContext>(
-          new DeprecationContext(null, defaultDeprecations));
-
-  /**
-   * Adds a set of deprecated keys to the global deprecations.
-   *
-   * This method is lockless.  It works by means of creating a new
-   * DeprecationContext based on the old one, and then atomically swapping in
-   * the new context.  If someone else updated the context in between us reading
-   * the old context and swapping in the new one, we try again until we win the
-   * race.
-   *
-   * @param deltas   The deprecations to add.
-   */
-  public static void addDeprecations(DeprecationDelta[] deltas) {
-    DeprecationContext prev, next;
-    do {
-      prev = deprecationContext.get();
-      next = new DeprecationContext(prev, deltas);
-    } while (!deprecationContext.compareAndSet(prev, next));
-  }
-
-  /**
->>>>>>> 6266273c
    * Adds the deprecated key to the global deprecation map.
    * It does not override any existing entries in the deprecation map.
    * This is to be used only by the developers in order to add deprecation of
@@ -987,11 +957,7 @@
         "Property name must not be null");
     Preconditions.checkArgument(
         value != null,
-<<<<<<< HEAD
-        "Property value must not be null");
-=======
         "The value of property " + name + " must not be null");
->>>>>>> 6266273c
     DeprecationContext deprecations = deprecationContext.get();
     if (deprecations.getDeprecatedKeyMap().isEmpty()) {
       getProps();
